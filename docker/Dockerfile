--- conflicted
+++ resolved
@@ -21,27 +21,6 @@
   gettext \
   && rm -rf /var/lib/apt/lists/*
 
-<<<<<<< HEAD
-# running as www-data, we need homedir and PATH for --user installed pip modules
-RUN mkdir -p /app /var/www && chown www-data: /app /var/www
-ENV PATH="${PATH}:/var/www/.local/bin"
-USER www-data
-
-# because package.json scripts.postinstall tries to be smart
-COPY --chown=www-data --from=npmbuilder /app/node_modules /app/static/npm_components
-
-COPY --chown=www-data governanceplatform /app/governanceplatform
-COPY --chown=www-data incidents /app/incidents
-COPY --chown=www-data locale /app/locale
-COPY --chown=www-data static /app/static
-COPY --chown=www-data templates /app/templates
-
-COPY --chown=www-data pyproject.toml /app/pyproject.toml
-COPY --chown=www-data README.md /app/README.md
-COPY --chown=www-data manage.py /app/manage.py
-
-COPY --chown=www-data contrib/cronjob.sh /app/cronjob.sh
-=======
 RUN wget -c https://github.com/nicolas-van/multirun/releases/download/${MULTIRUN_VERSION}/multirun-x86_64-linux-gnu-${MULTIRUN_VERSION}.tar.gz -O - | tar -C /bin -xz
 
 # running as www-data, we need homedir and PATH for --user installed pip modules
@@ -61,7 +40,6 @@
 COPY --chown=www-data pyproject.toml /app/pyproject.toml
 COPY --chown=www-data README.md /app/README.md
 COPY --chown=www-data manage.py /app/manage.py
->>>>>>> 0f7ff460
 
 RUN python3 -m pip install --user .
 RUN python3 -m pip install --user gunicorn~=$GUNICORN_VERSION
