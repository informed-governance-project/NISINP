--- conflicted
+++ resolved
@@ -16,19 +16,6 @@
 
 WORKDIR /app
 
-<<<<<<< HEAD
-# because package.json scripts.postinstall tries to be smart
-COPY --from=npmbuilder /app/node_modules /app/static/npm_components
-
-# COPY api /app/api
-COPY governanceplatform /app/governanceplatform
-COPY incidents /app/incidents
-COPY securityobjectives /app/securityobjectives
-COPY reporting /app/reporting
-COPY locale /app/locale
-COPY static /app/static
-COPY templates /app/templates
-=======
 RUN apt-get update && apt-get install -y --no-install-recommends \
   gettext \
   && rm -rf /var/lib/apt/lists/*
@@ -37,7 +24,6 @@
 RUN mkdir -p /app /var/www && chown www-data: /app /var/www
 ENV PATH="${PATH}:/var/www/.local/bin"
 USER www-data
->>>>>>> 5dd04979
 
 # because package.json scripts.postinstall tries to be smart
 COPY --chown=www-data --from=npmbuilder /app/node_modules /app/static/npm_components
@@ -48,16 +34,11 @@
 COPY --chown=www-data static /app/static
 COPY --chown=www-data templates /app/templates
 
-<<<<<<< HEAD
-RUN python3 -m pip install .
-RUN python3 -m pip install gunicorn~=$GUNICORN_VERSION
-=======
 COPY --chown=www-data pyproject.toml /app/pyproject.toml
 COPY --chown=www-data README.md /app/README.md
 COPY --chown=www-data manage.py /app/manage.py
 
 COPY --chown=www-data contrib/cronjob.sh /app/cronjob.sh
->>>>>>> 5dd04979
 
 RUN python3 -m pip install --user .
 RUN python3 -m pip install --user gunicorn~=$GUNICORN_VERSION
