--- conflicted
+++ resolved
@@ -11,22 +11,15 @@
 ## Volumes
 
 > Please note that the container runs as user `www-data` (uid **33**), so at
-<<<<<<< HEAD
-> least the `theme`, `static` and `logs` volumes **need** to be owned by
-> `www-data` (uid **33**)
-
-There are four volumes to setup:
-=======
 > least the `theme` and, if used, `logs` volumes **need** to be owned by
 > `www-data` (uid **33**)
 
 There are now only two mandatory volumes to setup:
->>>>>>> 0f7ff460
 
-- `/app/governanceplatform/config.py`  
+- `/app/governanceplatform/config.py`
   The application configuration, based on `governanceplatform/config_dev.py`
 
-- `/app/theme`  
+- `/app/theme`
   The theme directory, currently by default based on
   `github.com/informed-governance-project/default-theme`, that may change in the
   future or if you wish to use a custom theme for your needs.
@@ -35,15 +28,6 @@
   application will require specific version of the theme - please ask your
   theme developper which theme version you should use.
 
-<<<<<<< HEAD
-- `/app/governanceplatform/static`  
-  A writable directory where Django can collect static assets, this directory
-  should be served by your reverse proxy/web server (see
-  `docker/apache2-example.conf` for an reverse proxy configuration example)
-
-- `/app/governanceplatform/logs`  
-  A writable location for logs (if you configure logging through files)
-=======
 
 ## Logging configuration
 
@@ -101,16 +85,6 @@
 
 This allows application deployers to inject/fix anything they deem necessary
 before the actual Django runtime init and application startup.
->>>>>>> 0f7ff460
-
-## Startup scripts
-
-Any `*.sh` script found under `/docker-init.d/` will be *sourced* before the
-various static assets generation, Django migration etc ... this directory can
-be exposed as a Docker volume also.
-
-This allows application deployers to inject/fix anything they deem necessary
-before the actual Django runtime init and application startup.
 
 ## Startup
 
