--- conflicted
+++ resolved
@@ -65,8 +65,4 @@
         echo >&2 "unknown component in entrypoint $(basename $0)"
         exit 1
         ;;
-<<<<<<< HEAD
-esac
-=======
-esac
->>>>>>> de94c86c
+esac