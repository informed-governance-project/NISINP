--- conflicted
+++ resolved
@@ -9,11 +9,8 @@
     done
 fi
 
-<<<<<<< HEAD
-=======
 mkdir -p /app/theme/static
 
->>>>>>> 0f7ff460
 python manage.py collectstatic --noinput > /dev/null
 python manage.py migrate
 python manage.py compilemessages
