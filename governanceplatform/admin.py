from django import forms
from django.contrib import admin, messages
from django.contrib.admin import SimpleListFilter
from django.contrib.auth.models import Group
from django.contrib.sites.models import Site
from django.core.exceptions import ObjectDoesNotExist
from django.db.models import Count, Max, Q, Value
from django.db.models.fields import TextField
from django.db.models.functions import Coalesce
from django.http import Http404
from django.shortcuts import redirect
from django.template.loader import render_to_string
from django.urls import path
from django.utils.text import capfirst
from django.utils.translation import gettext_lazy as _
from django_otp import devices_for_user, user_has_device
from django_otp.decorators import otp_required
from import_export import fields, resources
from import_export.admin import ExportActionModelAdmin
from import_export.widgets import ManyToManyWidget
from parler.admin import TranslatableAdmin, TranslatableTabularInline

from governanceplatform.settings import PARLER_DEFAULT_LANGUAGE_CODE
from incidents.email import send_html_email

from .forms import CustomObserverAdminForm, CustomTranslatableAdminForm
from .formset import CompanyUserInlineFormset
from .helpers import (
    generate_display_methods,
    get_active_company_from_session,
    instance_user_in_group,
    is_observer_user,
    is_user_operator,
    is_user_regulator,
    user_in_group,
)
from .mixins import ShowReminderForTranslationsMixin, TranslationUpdateMixin
from .models import (  # OperatorType,; Service,
    ApplicationConfig,
    Company,
    CompanyUser,
    EntityCategory,
    Functionality,
    Observer,
    ObserverRegulation,
    ObserverUser,
    Regulation,
    Regulator,
    RegulatorUser,
    ScriptLogEntry,
    Sector,
    User,
)
from .permissions import set_platform_admin_permissions
from .settings import SITE_NAME
from .widgets import TranslatedNameM2MWidget, TranslatedNameWidget


# get the id of a group by name
def get_group_id(name=""):
    try:
        group_id = Group.objects.get(name=name).id
    except ObjectDoesNotExist:
        group_id = None

    return group_id


class CustomAdminSite(admin.AdminSite):
    site_header = SITE_NAME + " " + _("Settings")
    site_title = SITE_NAME

    def admin_view(self, view, cacheable=False):
        decorated_view = otp_required(view)
        return super().admin_view(decorated_view, cacheable)

    def get_app_list(self, request, app_label=None):
        """
        Override this method to organize models under custom sections.
        """
        app_list = super().get_app_list(request, app_label)

        user = request.user
        has_permission = user.has_module_perms("scriptlogentry")

        # change the place of scriptlogentry to have it under the administration
        for app in app_list:
            if app["app_label"] == "admin" and has_permission:
                app["models"].append(
                    {
                        "name": capfirst(
                            ScriptLogEntry._meta.verbose_name_plural
                        ),  # Human-readable name
                        "object_name": ScriptLogEntry._meta.object_name,
                        "admin_url": "/admin/governanceplatform/scriptlogentry/",
                        "perms": {
                            "add": False,
                            "change": False,
                            "view": True,
                            "delete": False,
                        },
                    }
                )
            if app["app_label"] == "governanceplatform":
                app["models"] = [
                    model
                    for model in app["models"]
                    if model["object_name"] != ScriptLogEntry._meta.object_name
                ]

        return app_list


admin_site = CustomAdminSite()


class CustomTranslatableAdmin(ShowReminderForTranslationsMixin, TranslatableAdmin):
    form = CustomTranslatableAdminForm

    translated_fields = []

    def get_search_results(self, request, queryset, search_term):
        queryset, use_distinct = super().get_search_results(
            request, queryset, search_term
        )
        lang = request.LANGUAGE_CODE
        queryset = queryset.active_translations(lang).distinct()
        return queryset.distinct(), use_distinct

    """
    Automaticaly annotate field in translated_fields
    Give sortable column via `_field`
    Manage fallback if translation is not here
    """

    def get_queryset(self, request):
        qs = super().get_queryset(request)
        lang = getattr(request, "LANGUAGE_CODE", "en")
        default_lang = PARLER_DEFAULT_LANGUAGE_CODE

        annotations = {}

        for f in self.translated_fields:
            # Annotate value with the request lang and default one
            annotations[f"_{f}_lang"] = Max(
                f"translations__{f}", filter=Q(translations__language_code=lang)
            )
            annotations[f"_{f}_default"] = Max(
                f"translations__{f}", filter=Q(translations__language_code=default_lang)
            )

        qs = qs.annotate(**annotations)

        # Apply Coalesce for fallback (_field = _field_lang or _field_default or "")
        final_annotations = {}
        for f in self.translated_fields:
            final_annotations[f"_{f}"] = Coalesce(
                f"_{f}_lang",
                f"_{f}_default",
                Value(""),
                output_field=TextField(),
            )

        return qs.annotate(**final_annotations)


class CustomTranslatableTabularInline(TranslatableTabularInline):
    form = CustomTranslatableAdminForm


@admin.register(Site, site=admin_site)
class SiteAdmin(admin.ModelAdmin):
    def has_module_permission(self, request):
        user = request.user
        if not user_in_group(user, "PlatformAdmin"):
            return False
        return super().has_module_permission(request)


class SectorResource(TranslationUpdateMixin, resources.ModelResource):
    id = fields.Field(column_name="id", attribute="id", readonly=True)

    name = fields.Field(
        column_name="name",
        attribute="name",
    )

    parent = fields.Field(
        column_name="parent",
        attribute="parent",
        widget=TranslatedNameWidget(Sector, field="name"),
    )

    acronym = fields.Field(
        column_name="acronym",
        attribute="acronym",
    )

    class Meta:
        model = Sector
        export_order = ["id", "parent"]
        exclude = ("creator", "creator_name")


@admin.register(Sector, site=admin_site)
class SectorAdmin(ExportActionModelAdmin, CustomTranslatableAdmin):
    list_display = ["acronym", "name_display", "parent"]
    list_display_links = ["acronym", "name_display"]
    search_fields = ["translations__name", "acronym", "parent__translations__name"]
    resource_class = SectorResource
    fields = ("name", "parent", "acronym")
    ordering = ["id", "parent"]
    translated_fields = ["name"]

    def has_change_permission(self, request, obj=None):
        user = request.user
        if user_in_group(user, "RegulatorUser"):
            return False
        return super().has_change_permission(request, obj)

    def has_module_permission(self, request):
        user = request.user
        if user_in_group(user, "RegulatorUser"):
            return False
        return super().has_module_permission(request)

    def formfield_for_foreignkey(self, db_field, request, **kwargs):
        if db_field.name == "parent":
            # Regulator Admin
            current_id = None
            if request.resolver_match.kwargs.get("object_id"):
                current_id = request.resolver_match.kwargs["object_id"]
            kwargs["queryset"] = Sector.objects.filter(parent=None).exclude(
                pk=current_id
            )

        return super().formfield_for_foreignkey(db_field, request, **kwargs)

    def save_model(self, request, obj, form, change):
        if not change:
            try:
                obj.creator_name = request.user.regulators.all().first().name
                obj.creator_id = request.user.regulators.all().first().id
            except Exception:
                obj.creator_name = Regulator.objects.all().first().name
                obj.creator_id = Regulator.objects.all().first().id

        if obj.id and obj.parent is not None:
            if obj.id == obj.parent.id:
                messages.set_level(request, messages.WARNING)
                messages.add_message(
                    request, messages.ERROR, "A sector cannot have itself as a parent"
                )
            else:
                super().save_model(request, obj, form, change)
        else:
            super().save_model(request, obj, form, change)


for name, method in generate_display_methods(["name"]).items():
    setattr(SectorAdmin, name, method)

# class ServiceResource(TranslationUpdateMixin, resources.ModelResource):
#     id = fields.Field(
#         column_name="id",
#         attribute="id",
#     )

#     name = fields.Field(
#         column_name="name",
#         attribute="name",
#     )

#     acronym = fields.Field(
#         column_name="acronym",
#         attribute="acronym",
#     )

#     sector = fields.Field(
#         column_name="sector",
#         attribute="sector",
#         widget=TranslatedNameWidget(Sector, field="name"),
#     )

#     class Meta:
#         model = Service
#         export_order = ["sector"]


# @admin.register(Service, site=admin_site)
# class ServiceAdmin(ImportExportModelAdmin, CustomTranslatableAdmin):
#     list_display = ["acronym", "name", "get_sector_name", "get_subsector_name"]
#     list_display_links = ["acronym", "name"]
#     search_fields = ["translations__name"]
#     resource_class = ServiceResource
#     fields = ("name", "acronym", "sector")
#     ordering = ["sector"]

#     @admin.display(description="Sector")
#     def get_sector_name(self, obj):
#         return obj.sector.name if not obj.sector.parent else obj.sector.parent

#     @admin.display(description="Sub-sector")
#     def get_subsector_name(self, obj):
#         return obj.sector.name if obj.sector.parent else None


class EntityCategoryResource(resources.ModelResource):
    class Meta:
        model = EntityCategory


@admin.register(EntityCategory, site=admin_site)
class EntityCategoryAdmin(CustomTranslatableAdmin):
    resource_class = EntityCategoryResource

    list_display = ["code", "label_display"]
    search_fields = ["translations__label", "code"]
    order_list = ["code"]
    fields = (
        "label",
        "code",
    )
    translated_fields = ["label"]

    # Only accessible for platform admin
    def has_add_permission(self, request, obj=None):
        user = request.user

        if user_in_group(user, "PlatformAdmin"):
            return True
        return False

    def has_change_permission(self, request, obj=None):
        user = request.user

        if user_in_group(user, "PlatformAdmin"):
            return True
        return False

    def has_delete_permission(self, request, obj=None):
        user = request.user

        if user_in_group(user, "PlatformAdmin"):
            return True
        return False


for name, method in generate_display_methods(["label"]).items():
    setattr(EntityCategoryAdmin, name, method)


class CompanyResource(resources.ModelResource):
    id = fields.Field(column_name="id", attribute="id")
    identifier = fields.Field(column_name="identifier", attribute="identifier")
    name = fields.Field(column_name="name", attribute="name")
    address = fields.Field(column_name="address", attribute="address")
    country = fields.Field(column_name="country", attribute="country")
    email = fields.Field(column_name="email", attribute="email")
    phone_number = fields.Field(column_name="phone_number", attribute="phone_number")
    entity_categories = fields.Field(
        column_name="entity_categories", attribute="entity_categories"
    )

    class Meta:
        import_id_fields = ("identifier",)
        model = Company
        exclude = "types"


class CompanyUserInline(admin.TabularInline):
    model = CompanyUser
    verbose_name = _("Contact for company")
    verbose_name_plural = _("Contacts for company")
    extra = 0
    formset = CompanyUserInlineFormset  # define formset for the clean function

<<<<<<< HEAD
    filter_horizontal = [
        "sectors",
    ]

    def formfield_for_manytomany(self, db_field, request, **kwargs):
        user = request.user
        if db_field.name == "sectors" and user_in_group(user, "RegulatorUser"):
            kwargs["queryset"] = user.get_sectors().distinct()

        return super().formfield_for_manytomany(db_field, request, **kwargs)

=======
>>>>>>> 544a8023
    def formfield_for_foreignkey(self, db_field, request, **kwargs):
        platformAdminGroupId = get_group_id("PlatformAdmin")
        observerAdminGroupId = get_group_id("ObserverAdmin")
        observerUserGroupId = get_group_id("ObserverUser")
        regulatorAdminGroupId = get_group_id("RegulatorAdmin")
        regulatorUserGroupId = get_group_id("RegulatorUser")
        if db_field.name == "user":
            user = request.user
            # Regulator User and admin
            if user_in_group(user, "RegulatorUser") or user_in_group(
                user, "RegulatorAdmin"
            ):
                kwargs["queryset"] = (
                    User.objects.exclude(
                        groups__in=[
                            platformAdminGroupId,
                            observerAdminGroupId,
                            observerUserGroupId,
                            regulatorAdminGroupId,
                            regulatorUserGroupId,
                        ]
                    )
                    .filter(regulators=None, observers=None)
                    .order_by("email")
                )

            if user_in_group(user, "OperatorAdmin"):
                kwargs["queryset"] = (
                    User.objects.exclude(
                        groups__in=[
                            platformAdminGroupId,
                            observerAdminGroupId,
                            observerUserGroupId,
                            regulatorAdminGroupId,
                            regulatorUserGroupId,
                        ]
                    )
                    .filter(companies__in=request.user.companies.all())
                    .exclude(id=user.id)
                    .distinct()
                    .order_by("email")
                )

            return super().formfield_for_foreignkey(db_field, request, **kwargs)

    def get_readonly_fields(self, request, obj=None):
        readonly_fields = super().get_readonly_fields(request, obj)
        user = request.user
        has_admin = False
        if obj:
            has_admin = obj.companyuser_set.filter(
                is_company_administrator=True
            ).exists()

        if not user_in_group(user, "OperatorAdmin") and has_admin:
            readonly_fields += ("approved",)

        return readonly_fields

    def get_formset(self, request, obj=None, **kwargs):
        formset = super().get_formset(request, obj, **kwargs)
        form = formset.form
        if "user" in form.base_fields and user_in_group(request.user, "OperatorAdmin"):
            widget = form.base_fields["user"].widget
            widget.can_add_related = False

        # inject user into formset
        class UserFormset(formset):
            def __init__(self, *args, **inner_kwargs):
                inner_kwargs["user"] = request.user
                super().__init__(*args, **inner_kwargs)

        return UserFormset

    # Revoke the permissions of the logged user
    def has_add_permission(self, request, obj=None):
        if obj == request.user:
            return False
        return super().has_add_permission(request, obj)

    def has_change_permission(self, request, obj=None):
        user = request.user

        if obj and user_in_group(user, "RegulatorAdmin") and is_user_operator(obj):
            return False

        if obj == user:
            return False
        return super().has_change_permission(request, obj)

    def has_delete_permission(self, request, obj=None):
        user = request.user

        if obj and user_in_group(user, "RegulatorAdmin") and is_user_operator(obj):
            return False

        if obj == user:
            return False
        elif user_in_group(request.user, "RegulatorUser"):
            return True
        return super().has_delete_permission(request, obj)

    def get_queryset(self, request):
        queryset = super().get_queryset(request)
        user = request.user
        # Operator Admin
        if user_in_group(user, "OperatorAdmin"):
            return (
                queryset.filter(
                    company__in=request.user.companies.filter(
                        companyuser__is_company_administrator=True
                    ),
                )
                .exclude(user=user)
                .distinct()
            )
        return queryset


class CompanyUserMultipleInline(CompanyUserInline):
    max_num = None


@admin.register(Company, site=admin_site)
class CompanyAdmin(ExportActionModelAdmin, admin.ModelAdmin):
    resource_class = CompanyResource
    list_display = [
        "identifier",
        "name",
        "address",
        "country",
        "email",
        "phone_number",
    ]
    filter_horizontal = ["entity_categories"]
    search_fields = [
        "name",
        "address",
        "country",
        "email",
        "phone_number",
        "identifier",
        "companyuser__sectors__translations__name",
        "companyuser__sectors__parent__translations__name",
    ]
    inlines = (CompanyUserMultipleInline,)
    fieldsets = [
        (
            _("Contact information"),
            {
                "classes": ["extrapretty"],
                "fields": [
                    "name",
                    ("address", "country"),
                    ("email", "phone_number"),
                ],
            },
        ),
        (
            _("Configuration information"),
            {
                "classes": ["extrapretty"],
                "fields": [
                    "identifier",
                ],
            },
        ),
        (
            _("Entity categories"),
            {
                "classes": ["extrapretty"],
                "fields": [
                    "entity_categories",
                ],
            },
        ),
    ]

    def get_inline_instances(self, request, obj=None):
        inline_instances = super().get_inline_instances(request, obj)
        user = request.user
        # Exclude CompanyUserMultipleInline for RegulatorAdmin
        # because if we go for user creation it asks company and that's not good
        if user_in_group(user, "RegulatorAdmin"):
            inline_instances = []

        return inline_instances

    def get_readonly_fields(self, request, obj=None):
        # Platform Admin, Regulator Admin and Regulator User
        readonly_fields = super().get_readonly_fields(request, obj)
        user = request.user
        # Operator Admin
        if user_in_group(user, "OperatorAdmin"):
            readonly_fields += ("identifier",)
        if not (
            user_in_group(user, "RegulatorUser")
            or user_in_group(user, "RegulatorAdmin")
        ):
            readonly_fields += ("entity_categories",)

        return readonly_fields

    def get_queryset(self, request):
        queryset = super().get_queryset(request)
        user = request.user
        # Operator Admin
        if user_in_group(user, "OperatorAdmin"):
            company_in_use = get_active_company_from_session(request)
            is_company_administrator = company_in_use.companyuser_set.filter(
                user=user, is_company_administrator=True
            ).exists()
            if is_company_administrator:
                queryset = queryset.filter(id=company_in_use.id)
            else:
                queryset = queryset.none()

        return queryset

    # we don't delete company with users
    def delete_queryset(self, request, queryset):
        all_deleted = True
        for object in queryset:
            if object.user_set.count() > 0:
                all_deleted = False
                queryset = queryset.exclude(id=object.id)

        if not all_deleted:
            messages.add_message(
                request,
                messages.WARNING,
                "Some companies haven't been deleted because they contains users",
            )
        queryset.delete()

    def delete_model(self, request, obj):
        if obj.user_set.count() > 0:
            messages.set_level(request, messages.WARNING)
            messages.add_message(
                request,
                messages.WARNING,
                "The company has user attached and can't be deleted",
            )
        else:
            obj.delete()

    # assure that the correct sectors are saved
    def save_related(self, request, form, formsets, change):
        if change:
            user = request.user
            sectors = dict()
            # Access and modify inline objects
            for formset in formsets:
                if isinstance(formset, CompanyUserInline.formset) and user_in_group(
                    user, "RegulatorUser"
                ):
                    ru = RegulatorUser.objects.get(
                        user=user, regulator=user.regulators.first()
                    )
                    for obj in formset.save(commit=False):  # Inline objects are here
                        if obj.pk is not None:
                            sects = []
                            for sect in obj.sectors.all():
                                if sect not in ru.sectors.all():
                                    sects.append(sect.id)
                            sectors[obj] = sects
            super().save_related(request, form, formsets, change)
            # re assign sectors which are not assigned to the current regulatoruser
            for formset in formsets:
                if isinstance(formset, CompanyUserInline.formset) and user_in_group(
                    user, "RegulatorUser"
                ):
                    for obj in formset.save(commit=False):  # Inline objects are here
                        if obj in sectors:
                            if sectors[obj] is not None:
                                obj.sectors.add(*sectors[obj])
                                obj.save()  # Explicitly save changes
        else:
            super().save_related(request, form, formsets, change)

    def save_formset(self, request, form, formset, change):
        def send_suggestion_email(context, email_list):
            html_message = render_to_string(
                "emails/suggestion_link_user_account.html", context
            )
            subject = _("Suggestion to Link a User Account with Your Company")

            send_html_email(subject, html_message, email_list)

        instances = formset.save(commit=False)
        company = formset.instance
        admins_qs = company.companyuser_set.filter(
            is_company_administrator=True
        ).select_related("user")

        for instance in instances:
            if user_in_group(instance.user, "IncidentUser") and user_in_group(
                request.user, "RegulatorUser"
            ):
                instance.approved = False
                user = instance.user
                if (
                    user
                    and company
                    and not user.companyuser_set.exclude(pk=instance.pk).exists()
                    and admins_qs
                ):
                    context = {
                        "operator_admin_name": None,
                        "new_user_name": user.get_full_name(),
                        "new_user_email": user.email,
                        "regulator": request.user.regulators.first().full_name,
                    }

                    if company.email:
                        context["operator_admin_name"] = None
                        send_suggestion_email(
                            context,
                            [company.email],
                        )

                    for operator_admin in admins_qs:
                        admin_user = operator_admin.user
                        admin_email = admin_user.email
                        context["operator_admin_name"] = admin_user.get_full_name()
                        send_suggestion_email(
                            context,
                            [admin_email],
                        )

                if not admins_qs:
                    instance.approved = True

            if not user_in_group(instance.user, "IncidentUser"):
                instance.approved = True

            instance.save()

        for obj in formset.deleted_objects:
            obj.delete()

        formset.save_m2m()

    def has_export_permission(self, request):
        return self.has_view_permission(request)


class UserResource(resources.ModelResource):
    first_name = fields.Field(column_name="firstname", attribute="first_name")
    last_name = fields.Field(column_name="lastname", attribute="last_name")
    email = fields.Field(column_name="email", attribute="email")
    phone_number = fields.Field(column_name="phone_number", attribute="phone_number")
    companies = fields.Field(
        column_name="companies",
        attribute="companies",
        widget=ManyToManyWidget(Company, field="name", separator="|"),
    )
    # regulators = fields.Field(
    #     column_name="regulators",
    #     attribute="regulators",
    #     widget=ManyToManyWidget(Company, field="name", separator="|"),
    # )
    sectors = fields.Field(
        column_name="sectors",
        attribute="sectors",
        widget=TranslatedNameM2MWidget(CompanyUser, separator="|"),
    )

    # override save_m2m to save the through table SectorCompanyContact
    def save_m2m(self, obj, data, using_transactions, dry_run):
        """
        Saves m2m fields.

        Model instance need to have a primary key value before
        a many-to-many relationship can be used.
        """

        if (not using_transactions and dry_run) or self._meta.use_bulk:
            # we don't have transactions and we want to do a dry_run
            # OR use_bulk is enabled (m2m operations are not supported
            # for bulk operations)
            pass
        else:
            companies = None
            sectors = None
            if "companies" in data and "sectors" in data:
                if data["companies"]:
                    data_companies = data["companies"].split("|")
                    companies = Company.objects.filter(name__in=data_companies)
                    data_sectors = data["sectors"].split("|")
                    sectors = Sector.objects.filter(translations__name__in=data_sectors)
                    if sectors is not None and companies is not None:
                        for company in companies:
                            for sector in sectors:
                                if not CompanyUser.objects.filter(
                                    user=obj, sector=sector, company=company
                                ).exists():
                                    sc = CompanyUser(
                                        user=obj, sector=sector, company=company
                                    )
                                    if "administrator" in data:
                                        if data["administrator"] is True:
                                            sc.is_company_administrator = True
                                        elif data["administrator"] is False:
                                            sc.is_company_administrator = False
                                    sc.save()

    # override skip_row to enforce role checking, we only modify Operators/incidentUser with import
    def skip_row(self, instance, original, row, import_validation_errors=None):
        if original.pk:
            if (
                instance_user_in_group(instance, "OperatorUser")
                or instance_user_in_group(instance, "OperatorAdmin")
                or instance_user_in_group(instance, "IncidentUser")
                or instance.groups.count() == 0
            ):
                return False
            else:
                return True

        return super().skip_row(
            instance, original, row, import_validation_errors=import_validation_errors
        )

    # override to put by default IncidentUser group to user without group
    def after_import_row(self, row, row_result, row_number=None, **kwargs):
        user = User.objects.get(pk=row_result.object_id)
        if user.groups.count() == 0:
            user.groups.add(Group.objects.get(name="IncidentUser").id)
            user.save()

    class Meta:
        model = User
        import_id_fields = ("email",)
        skip_unchanged = True
        fields = (
            "first_name",
            "last_name",
            "email",
            "phone_number",
            "companies",
            "sectors",
        )


class userRegulatorInline(admin.TabularInline):
    model = RegulatorUser
    extra = 0
    min_num = 1
    max_num = 1

    filter_horizontal = [
        "sectors",
    ]

    def get_queryset(self, request):
        qs = super().get_queryset(request)
        user = request.user
        # Platform Admin
        if user_in_group(user, "PlatformAdmin"):
            return qs.filter(is_regulator_administrator=True)
        else:
            return qs

    def formfield_for_manytomany(self, db_field, request, **kwargs):
        if db_field.name == "sectors":
            # exclude parent with children from the list
            kwargs["queryset"] = Sector.objects.annotate(
                child_count=Count("children")
            ).exclude(parent=None, child_count__gt=0)

        return super().formfield_for_manytomany(db_field, request, **kwargs)

    def formfield_for_foreignkey(self, db_field, request, **kwargs):
        if db_field.name == "regulator":
            user = request.user
            # Platform Admin
            if user_in_group(user, "PlatformAdmin"):
                kwargs["queryset"] = Regulator.objects.all()
            # Regulator Admin
            if user_in_group(user, "RegulatorAdmin"):
                kwargs["queryset"] = user.regulators.all()

        if db_field.name == "user":
            RegulatorAdminGroupId = get_group_id(name="RegulatorAdmin")
            RegulatorUserGroupId = get_group_id(name="RegulatorUser")
            user = request.user
            # Platform Admin
            current_id = None
            if request.resolver_match.kwargs.get("object_id"):
                current_id = request.resolver_match.kwargs["object_id"]
            if user_in_group(user, "PlatformAdmin"):
                kwargs["queryset"] = User.objects.filter(
                    Q(groups=None)
                    | Q(
                        groups__in=[RegulatorAdminGroupId],
                        regulators=None,
                    )
                    | Q(
                        groups__in=[RegulatorAdminGroupId],
                        regulators=current_id,
                    )
                )
            # Regulator Admin
            if user_in_group(user, "RegulatorAdmin"):
                kwargs["queryset"] = User.objects.filter(
                    Q(
                        groups__in=[RegulatorAdminGroupId, RegulatorUserGroupId],
                        regulators=None,
                    )
                    | Q(
                        groups__in=[RegulatorAdminGroupId, RegulatorUserGroupId],
                        regulators=user.regulators.first(),
                    )
                )

        return super().formfield_for_foreignkey(db_field, request, **kwargs)

    # Revoke the permissions of the logged user
    def has_add_permission(self, request, obj=None):
        if obj == request.user:
            return False
        return super().has_add_permission(request, obj)

    def has_change_permission(self, request, obj=None):
        if obj == request.user:
            return False
        return super().has_change_permission(request, obj)

    def has_delete_permission(self, request, obj=None):
        if obj == request.user:
            return False
        return super().has_delete_permission(request, obj)

    def get_formset(self, request, obj=None, **kwargs):
        formset = super().get_formset(request, obj, **kwargs)
        if user_in_group(request.user, "PlatformAdmin"):
            if "is_regulator_administrator" in formset.form.base_fields:
                formset.form.base_fields["is_regulator_administrator"].widget = (
                    forms.HiddenInput()
                )
                formset.form.base_fields["is_regulator_administrator"].initial = True
            if "sectors" in formset.form.base_fields:
                formset.form.base_fields.pop("sectors", None)

        if not user_in_group(request.user, "PlatformAdmin"):
            if "can_export_incidents" in formset.form.base_fields:
                formset.form.base_fields["can_export_incidents"].widget = (
                    forms.HiddenInput()
                )

        formset.empty_permitted = False
        return formset

    def get_readonly_fields(self, request, obj=None):
        readonly_fields = super().get_readonly_fields(request, obj)
        user = request.user
        # only the platform admin can change the can_export_incidents
        if not user_in_group(user, "PlatformAdmin"):
            readonly_fields += ("can_export_incidents",)

        return readonly_fields


class userRegulatorMultipleInline(userRegulatorInline):
    max_num = None


# reset the 2FA we delete the TOTP devices
@admin.action(description=_("Reset 2FA"))
def reset_2FA(modeladmin, request, queryset):
    for user in queryset:
        devices = devices_for_user(user)
        for device in devices:
            device.delete()


class UserRegulatorsListFilter(SimpleListFilter):
    title = _("Regulators")
    parameter_name = "regulators"

    def lookups(self, request, model_admin):
        regulators = Regulator.objects.none()
        user = request.user
        # Platform Admin
        if user_in_group(user, "PlatformAdmin"):
            regulators = Regulator.objects.all()
        return [(regulator.id, regulator) for regulator in regulators]

    def queryset(self, request, queryset):
        value = self.value()
        if value:
            return queryset.filter(regulators=value)
        return queryset


class ObserverUsersListFilter(SimpleListFilter):
    title = _("Observer")
    parameter_name = "observers"

    def lookups(self, request, model_admin):
        observers = Observer.objects.none()
        user = request.user
        # Platform Admin
        if user_in_group(user, "PlatformAdmin"):
            observers = Observer.objects.all()
        return [(observer.id, observer) for observer in observers]

    def queryset(self, request, queryset):
        value = self.value()
        if value:
            return queryset.filter(observers=value)
        return queryset


class UserCompaniesListFilter(SimpleListFilter):
    title = _("Operators")
    parameter_name = "companies"

    def lookups(self, request, model_admin):
        companies = Company.objects.all()
        user = request.user
        # Platform Admin
        if user_in_group(user, "PlatformAdmin") or user_in_group(user, "ObserverAdmin"):
            companies = Company.objects.none()
        # Operator Admin
        if user_in_group(user, "OperatorAdmin"):
            companies = user.companies.filter(
                companyuser__is_company_administrator=True
            )

        return [(company.id, company.name) for company in companies]

    def queryset(self, request, queryset):
        value = self.value()
        if value:
            return queryset.filter(companies=value).distinct()
        return queryset


class UserPermissionsGroupListFilter(SimpleListFilter):
    title = _("Roles")
    parameter_name = "roles"

    def lookups(self, request, model_admin):
        groups = Group.objects.all()
        user = request.user

        if user_in_group(user, "RegulatorAdmin"):
            groups = groups.exclude(
                name__in=[
                    "PlatformAdmin",
                    "ObserverAdmin",
                    "ObserverUser",
                ]
            )

        if user_in_group(user, "PlatformAdmin"):
            groups = groups.exclude(
                name__in=["OperatorAdmin", "OperatorUser", "IncidentUser"]
            )

        if user_in_group(user, "ObserverAdmin"):
            groups = groups.exclude(
                name__in=[
                    "PlatformAdmin",
                    "RegulatorAdmin",
                    "RegulatorUser",
                    "OperatorAdmin",
                    "OperatorUser",
                    "IncidentUser",
                ]
            )

        if user_in_group(user, "RegulatorUser"):
            groups = groups.exclude(
                name__in=[
                    "PlatformAdmin",
                    "RegulatorAdmin",
                    "ObserverAdmin",
                    "ObserverUser",
                ]
            )

        if user_in_group(user, "OperatorAdmin"):
            groups = groups.filter(name__in=["OperatorAdmin", "OperatorUser"])
        return [(group.id, group.name) for group in groups]

    def queryset(self, request, queryset):
        if self.value():
            return queryset.filter(groups=self.value())
        # little hack to have the default view when a regulator admin logged in req41
        if (
            self.value() is None
            and not request.GET
            and user_in_group(request.user, "RegulatorAdmin")
        ):
            return queryset.filter(regulators=request.user.regulators.first())


@admin.register(User, site=admin_site)
class UserAdmin(ExportActionModelAdmin, admin.ModelAdmin):
    resource_class = UserResource
    list_display = [
        "is_active",
        "first_name",
        "last_name",
        "email",
        "phone_number",
        "get_regulators",
        "get_companies",
        "get_companies_for_operator_admin",
        "get_observers",
        "get_permissions_groups",
        "get_2FA_activation",
        "email_verified",
    ]
    search_fields = ["first_name", "last_name", "email", "phone_number"]
    list_filter = [
        UserRegulatorsListFilter,
        ObserverUsersListFilter,
        UserCompaniesListFilter,
        UserPermissionsGroupListFilter,
    ]
    list_display_links = ("email", "first_name", "last_name")
    standard_fieldsets = [
        (
            _("Contact information"),
            {
                "classes": ["extrapretty"],
                "fields": [
                    ("first_name", "last_name"),
                    ("email", "phone_number"),
                ],
            },
        ),
    ]
    # add is_active for RegulatorAdmin
    admin_fieldsets = [
        (
            _("Contact information"),
            {
                "classes": ["extrapretty"],
                "fields": [
                    ("first_name", "last_name"),
                    ("email", "phone_number"),
                    ("is_active"),
                ],
            },
        ),
    ]
    actions = [reset_2FA]
    change_list_template = "admin/reset_accepted_terms.html"

    def get_actions(self, request):
        actions = super().get_actions(request)
        if "delete_selected" in actions:
            del actions["delete_selected"]
        return actions

    @admin.display(description=_("Companies"))
    def get_companies_for_operator_admin(self, obj):
        user = getattr(self, "_request", None).user
        return obj.get_companies_for_operator_admin(op_admin=user)

    def get_urls(self):
        urls = super().get_urls()
        custom_urls = [
            path(
                "reset-accepted-terms/",
                self.admin_site.admin_view(self.reset_accepted_terms),
                name="reset_accepted_terms",
            ),
            path(
                "reset-cookie-acceptation/",
                self.admin_site.admin_view(self.reset_cookie_acceptation),
                name="reset_cookie_acceptation",
            ),
        ]
        return custom_urls + urls

    def reset_cookie_acceptation(self, request):
        if not user_in_group(request.user, "PlatformAdmin"):
            raise Http404()

        cfg = ApplicationConfig.objects.get(key="cookiebanner")
        if cfg:
            cfg.change_uuid_value()
        messages.success(request, _("Cookies acceptation has been reseted"))
        return redirect("..")

    def reset_accepted_terms(self, request):
        if not user_in_group(request.user, "PlatformAdmin"):
            raise Http404()

        User.objects.update(accepted_terms=False)
        messages.success(request, _("Terms acceptation has been reseted"))
        return redirect("..")

    def changelist_view(self, request, extra_context=None):
        extra_context = extra_context or {}
        if user_in_group(request.user, "PlatformAdmin"):
            extra_context["reset_url"] = "reset-accepted-terms/"
            extra_context["reset_url_cookies"] = "reset-cookie-acceptation/"
        return super().changelist_view(request, extra_context=extra_context)

    @admin.display(description="2FA", boolean=True)
    def get_2FA_activation(self, obj):
        return bool(user_has_device(obj))

    def get_fieldsets(self, request, obj=None):
        # RegulatorAdmin
        if is_user_regulator(request.user):
            if "object_id" in request.resolver_match.kwargs:
                current_id = request.resolver_match.kwargs["object_id"]
                user = User.objects.get(pk=current_id)
                if (
                    user
                    and not user_in_group(user, "PlatformAdmin")
                    and not user == request.user
                ):
                    return self.admin_fieldsets
        # PlatformAdmin
        if user_in_group(request.user, "PlatformAdmin"):
            if "object_id" in request.resolver_match.kwargs:
                current_id = request.resolver_match.kwargs["object_id"]
                user = User.objects.get(pk=current_id)
                if (
                    user
                    and (
                        user_in_group(user, "RegulatorAdmin")
                        or user_in_group(user, "PlatformAdmin")
                    )
                    and not user == request.user
                ):
                    return self.admin_fieldsets
        return self.standard_fieldsets

    def get_inline_instances(self, request, obj=None):
        inline_instances = super().get_inline_instances(request, obj)
        user = request.user

        # Exclude all inlines for the logged-in user
        if obj and obj == user:
            return []

        # PlatformAdmin inlines
        if user_in_group(user, "PlatformAdmin"):
            inline_instances = []

        # RegulatorAdmin inlines
        if user_in_group(user, "RegulatorAdmin"):
            if obj and is_user_regulator(obj):
                inline_instances = [userRegulatorInline(self.model, self.admin_site)]
            if obj and is_user_operator(obj):
                inline_instances = [CompanyUserInline(self.model, self.admin_site)]

        # RegulatorUser inlines
        if user_in_group(user, "RegulatorUser"):
            if obj and user_in_group(obj, "RegulatorUser"):
                inline_instances = [userRegulatorInline(self.model, self.admin_site)]
            if obj and user_in_group(obj, "OperatorAdmin"):
                inline_instances = []

        # OperatorAdmin inlines
        if user_in_group(user, "OperatorAdmin"):
            inline_instances = []

        return inline_instances

    def get_list_display(self, request):
        list_display = super().get_list_display(request)

        if user_in_group(request.user, "PlatformAdmin"):
            fields_to_exclude = [
                "get_companies",
                "get_companies_for_operator_admin",
            ]
            list_display = [
                field for field in list_display if field not in fields_to_exclude
            ]

        if user_in_group(request.user, "ObserverAdmin"):
            fields_to_exclude = [
                "get_companies",
                "get_companies_for_operator_admin",
                "get_regulators",
                "is_active",
            ]
            list_display = [
                field for field in list_display if field not in fields_to_exclude
            ]

        if user_in_group(request.user, "RegulatorUser"):
            fields_to_exclude = [
                "get_regulators",
                "get_observers",
                "get_companies_for_operator_admin",
            ]
            list_display = [
                field for field in list_display if field not in fields_to_exclude
            ]
        if user_in_group(request.user, "RegulatorAdmin"):
            fields_to_exclude = ["get_observers", "get_companies_for_operator_admin"]
            list_display = [
                field for field in list_display if field not in fields_to_exclude
            ]
        if user_in_group(request.user, "OperatorAdmin"):
            fields_to_exclude = [
                "get_regulators",
                "get_observers",
                "is_active",
                "get_companies",
            ]
            list_display = [
                field for field in list_display if field not in fields_to_exclude
            ]

        return list_display

    def get_queryset(self, request):
        # stock the request
        self._request = request
        queryset = super().get_queryset(request)
        user = request.user

        PlatformAdminGroupId = get_group_id(name="PlatformAdmin")
        RegulatorAdminGroupId = get_group_id(name="RegulatorAdmin")
        observerAdminGroupId = get_group_id(name="ObserverAdmin")
        observerUserGroupId = get_group_id(name="ObserverUser")

        # Platform Admin
        if user_in_group(user, "PlatformAdmin"):
            return queryset.filter(
                Q(groups=None)
                | Q(
                    groups__in=[
                        PlatformAdminGroupId,
                        RegulatorAdminGroupId,
                        observerUserGroupId,
                        observerAdminGroupId,
                    ]
                )
            )
        # Regulator Admin
        if user_in_group(user, "RegulatorAdmin"):
            return queryset.exclude(
                groups__in=[
                    PlatformAdminGroupId,
                    observerUserGroupId,
                    observerAdminGroupId,
                ]
            ).filter(Q(regulators=user.regulators.first()) | Q(regulators=None))
        # Regulator User
        if user_in_group(user, "RegulatorUser"):
            return queryset.exclude(
                Q(groups=None)
                | Q(
                    groups__in=[
                        PlatformAdminGroupId,
                        RegulatorAdminGroupId,
                        observerUserGroupId,
                        observerAdminGroupId,
                    ]
                ),
            ).filter(Q(regulators=user.regulators.first()) | Q(regulators=None))
        # Observer Admin
        if user_in_group(user, "ObserverAdmin"):
            return queryset.filter(Q(observers=user.observers.first()))
        # Operator Admin
        if user_in_group(user, "OperatorAdmin"):
            return queryset.filter(
                companies__in=request.user.companies.filter(
                    companyuser__is_company_administrator=True
                ),
            ).distinct()
        return queryset

    def has_change_permission(self, request, obj=None):
        user = request.user
        if (
            obj
            and user_in_group(user, "RegulatorUser")
            and (
                obj == user
                or is_user_operator(obj)
                or user_in_group(obj, "IncidentUser")
            )
        ):
            return True
        return super().has_change_permission(request, obj)

    def has_delete_permission(self, request, obj=None):
        if obj:
            if (
                user_in_group(obj, "RegulatorUser")
                or user_in_group(obj, "RegulatorAdmin")
                or user_in_group(obj, "PlatformAdmin")
                or user_in_group(obj, "OperatorAdmin")
            ) and obj.logentry_set.all().count() > 0:
                return False
        return True

    def save_model(self, request, obj, form, change):
        user = request.user
        if not change:
            # in ObserverAdmin we can only add user for our Observer entity and default is ObserverUser
            if user_in_group(user, "ObserverAdmin"):
                super().save_model(request, obj, form, change)
                new_group, created = Group.objects.get_or_create(name="ObserverUser")
                obj.observers.add(user.observers.first())
                if new_group:
                    obj.groups.add(new_group)

            # in RegulatorAdmin we can only add user for regulator and default is RegulatorUser
            if user_in_group(user, "RegulatorAdmin"):
                super().save_model(request, obj, form, change)
                new_group, created = Group.objects.get_or_create(name="RegulatorUser")
                if new_group:
                    obj.groups.add(new_group)

            # in RegulatorUser or OperatorAdmin we can only add user for operators and default is OperatorUser
            # operators have to be created under companies
            if user_in_group(user, "RegulatorUser"):
                super().save_model(request, obj, form, change)
                new_group, created = Group.objects.get_or_create(name="OperatorUser")
                if new_group:
                    obj.groups.add(new_group)

            if user_in_group(user, "OperatorAdmin"):
                super().save_model(request, obj, form, change)
                company_in_use = get_active_company_from_session(request)
                if company_in_use:
                    obj.companies.add(company_in_use)
                new_group, created = Group.objects.get_or_create(name="OperatorUser")
                if new_group:
                    obj.groups.add(new_group)

            # in PlatformAdmin we add by default platformadmin
            # if we are not in a popup we create a platformAdmin
            if (
                user_in_group(user, "PlatformAdmin")
                and "to_field=id&_popup" not in request.get_full_path()
            ):
                super().save_model(request, obj, form, change)
                new_group, created = Group.objects.get_or_create(name="PlatformAdmin")
                if new_group:
                    obj.groups.add(new_group)
                set_platform_admin_permissions(obj)

        super().save_model(request, obj, form, change)

    # override delete to don't delete RegulatorAdmin RegulatorUser and PlatformAdmin (put them inactive)
    def delete_model(self, request, obj):
        if user_in_group(obj, "RegulatorUser"):
            obj.is_active = False
        else:
            obj.delete()

    def has_export_permission(self, request):
        return self.has_view_permission(request)


class FunctionalityResource(TranslationUpdateMixin, resources.ModelResource):
    id = fields.Field(
        column_name="id",
        attribute="id",
    )

    name = fields.Field(
        column_name="name",
        attribute="name",
    )

    type = fields.Field(
        column_name="type",
        attribute="type",
    )


@admin.register(Functionality, site=admin_site)
class FunctionalityAdmin(CustomTranslatableAdmin):
    list_display = ["type", "name_display"]
    search_fields = ["translations__name"]
    order_list = ["type"]
    translated_fields = ["name"]
    resource_class = FunctionalityResource

    def has_add_permission(self, request, obj=None):
        user = request.user
        if user_in_group(user, "PlatformAdmin"):
            return True
        return False

    def has_change_permission(self, request, obj=None):
        user = request.user
        if user_in_group(user, "PlatformAdmin"):
            return True
        return False

    def has_delete_permission(self, request, obj=None):
        user = request.user
        if user_in_group(user, "PlatformAdmin"):
            return True
        return False


for name, method in generate_display_methods(["name"]).items():
    setattr(FunctionalityAdmin, name, method)

# class OperatorTypeResource(TranslationUpdateMixin, resources.ModelResource):
#     id = fields.Field(
#         column_name="id",
#         attribute="id",
#     )

#     type = fields.Field(
#         column_name="type",
#         attribute="type",
#     )

#     functionalities = fields.Field(
#         column_name="functionalities",
#         attribute="functionalities",
#         widget=ForeignKeyWidget(Functionality, field="name"),
#     )

#     class Meta:
#         model = Functionality


# @admin.register(OperatorType, site=admin_site)
# class OperatorTypeAdmin(ImportExportModelAdmin, CustomTranslatableAdmin):
#     list_display = ["type"]
#     search_fields = ["translations__type"]
#     resource_class = OperatorTypeResource
#     fields = ("type", "functionalities")
#     filter_horizontal = ["functionalities"]


class RegulatorResource(TranslationUpdateMixin, resources.ModelResource):
    id = fields.Field(
        column_name="id",
        attribute="id",
    )

    class Meta:
        model = Regulator


@admin.register(Regulator, site=admin_site)
class RegulatorAdmin(CustomTranslatableAdmin):
    list_display = ["name_display", "full_name_display", "description_display"]
    search_fields = [
        "translations__name",
        "translations__full_name",
        "translations__description",
    ]
    resource_class = RegulatorResource
    fields = (
        "name",
        "full_name",
        "description",
        "country",
        "address",
        "email_for_notification",
        "functionalities",
    )

    filter_horizontal = [
        "functionalities",
    ]
    translated_fields = ["name", "full_name", "description"]

    def get_readonly_fields(self, request, obj=None):
        readonly_fields = super().get_readonly_fields(request, obj)
        user = request.user
        # only the platform admin can change the functionalities
        if not user_in_group(user, "PlatformAdmin"):
            readonly_fields += ("functionalities",)

        return readonly_fields

    inlines = (userRegulatorMultipleInline,)

    def has_add_permission(self, request, obj=None):
        user = request.user
        if user_in_group(user, "RegulatorAdmin"):
            return False
        return super().has_change_permission(request, obj)

    def has_change_permission(self, request, obj=None):
        user = request.user
        if user_in_group(user, "RegulatorAdmin") and obj != user.regulators.first():
            return False
        return super().has_change_permission(request, obj)

    def has_delete_permission(self, request, obj=None):
        user = request.user
        if user_in_group(user, "RegulatorAdmin") and obj != user.regulators.first():
            return False
        return super().has_delete_permission(request, obj)


for name, method in generate_display_methods(
    ["name", "full_name", "description"]
).items():
    setattr(RegulatorAdmin, name, method)


class ObserverResource(TranslationUpdateMixin, resources.ModelResource):
    id = fields.Field(
        column_name="id",
        attribute="id",
    )

    class Meta:
        model = Observer


class ObserverRegulationInline(admin.TabularInline):
    model = ObserverRegulation
    verbose_name = _("Observer regulation")
    verbose_name_plural = _("Observer regulations")
    extra = 0
    min_num = 0


class ObserverUserInline(admin.TabularInline):
    model = ObserverUser
    verbose_name = _("Observer user")
    verbose_name_plural = _("Observer users")
    extra = 0
    min_num = 0

    def get_queryset(self, request):
        qs = super().get_queryset(request)
        user = request.user
        # Platform Admin
        if user_in_group(user, "PlatformAdmin"):
            return qs.filter(is_observer_administrator=True)
        else:
            return qs

    def formfield_for_foreignkey(self, db_field, request, **kwargs):
        if db_field.name == "user":
            ObserverAdminGroupID = get_group_id(name="ObserverAdmin")
            ObserverUserGroupID = get_group_id(name="ObserverUser")
            user = request.user
            current_id = None
            if "object_id" in request.resolver_match.kwargs:
                current_id = request.resolver_match.kwargs["object_id"]
            if user_in_group(user, "PlatformAdmin"):
                kwargs["queryset"] = User.objects.filter(
                    Q(groups=None)
                    | Q(
                        groups__in=[ObserverAdminGroupID],
                        observers=None,
                    )
                    | Q(
                        groups__in=[ObserverAdminGroupID],
                        observers=current_id,
                    )
                )
            # Observer Admin
            if user_in_group(user, "ObserverAdmin"):
                kwargs["queryset"] = User.objects.filter(
                    Q(
                        groups__in=[ObserverAdminGroupID],
                        observers=None,
                    )
                    | Q(
                        groups__in=[ObserverAdminGroupID, ObserverUserGroupID],
                        observers=user.observers.first(),
                    )
                )

        return super().formfield_for_foreignkey(db_field, request, **kwargs)

    def get_formset(self, request, obj=None, **kwargs):
        formset = super().get_formset(request, obj, **kwargs)
        if (
            user_in_group(request.user, "PlatformAdmin")
            and "is_observer_administrator" in formset.form.base_fields
        ):
            formset.form.base_fields["is_observer_administrator"].widget = (
                forms.HiddenInput()
            )
            formset.form.base_fields["is_observer_administrator"].initial = True

        if not user_in_group(request.user, "PlatformAdmin"):
            if "can_export_incidents" in formset.form.base_fields:
                formset.form.base_fields["can_export_incidents"].widget = (
                    forms.HiddenInput()
                )

        formset.empty_permitted = False
        return formset

    def get_readonly_fields(self, request, obj=None):
        readonly_fields = super().get_readonly_fields(request, obj)
        user = request.user
        # only the platform admin can change the can_export_incidents
        if not user_in_group(user, "PlatformAdmin"):
            readonly_fields += ("can_export_incidents",)

        return readonly_fields


@admin.register(Observer, site=admin_site)
class ObserverAdmin(CustomTranslatableAdmin):
    form = CustomObserverAdminForm
    list_display = [
        "name_display",
        "full_name_display",
        "is_receiving_all_incident",
        "description_display",
    ]
    search_fields = [
        "translations__name",
        "translations__full_name",
        "translations__description",
    ]
    resource_class = ObserverResource
    filter_horizontal = [
        "functionalities",
    ]
    translated_fields = ["name", "description", "full_name"]

    inlines = (
        ObserverUserInline,
        ObserverRegulationInline,
    )

    def get_fieldsets(self, request, obj=None):
        base_fieldsets = [
            (
                None,
                {
                    "fields": [
                        "name",
                        "full_name",
                        "description",
                        "country",
                        "address",
                        "email_for_notification",
                        "is_receiving_all_incident",
                        "functionalities",
                    ],
                },
            ),
        ]

        if is_observer_user(request.user):
            base_fieldsets.append(
                (
                    "RT Configuration",
                    {
                        "classes": ["collapse"],
                        "fields": ["rt_url", "rt_token", "rt_queue"],
                    },
                )
            )

        return base_fieldsets

    def has_add_permission(self, request, obj=None):
        user = request.user
        if user_in_group(user, "RegulatorAdmin") or user_in_group(
            user, "ObserverAdmin"
        ):
            return False
        return super().has_change_permission(request, obj)

    def has_change_permission(self, request, obj=None):
        user = request.user
        if user_in_group(user, "RegulatorAdmin") and obj != user.observers.first():
            return False
        return super().has_change_permission(request, obj)

    def has_delete_permission(self, request, obj=None):
        user = request.user
        if user_in_group(user, "PlatformAdmin"):
            return super().has_delete_permission(request, obj)
        else:
            return False

    def get_queryset(self, request):
        queryset = super().get_queryset(request)
        user = request.user
        # Observer Admin
        if user_in_group(user, "ObserverAdmin"):
            return queryset.filter(
                user=user,
            )

        return queryset

    def get_readonly_fields(self, request, obj=None):
        readonly_fields = super().get_readonly_fields(request, obj)
        user = request.user
        # only the platform admin can change the is_receive_all_incident
        if not user_in_group(user, "PlatformAdmin"):
            readonly_fields += ("is_receiving_all_incident", "functionalities")

        return readonly_fields


for name, method in generate_display_methods(
    ["name", "full_name", "description"]
).items():
    setattr(ObserverAdmin, name, method)


class RegulationResource(TranslationUpdateMixin, resources.ModelResource):
    id = fields.Field(
        column_name="id",
        attribute="id",
    )

    class Meta:
        model = Regulation


@admin.register(Regulation, site=admin_site)
class RegulationAdmin(CustomTranslatableAdmin):
    list_display = ["label_display", "get_regulators"]
    search_fields = ["translations__label", "regulators__translations__name"]
    resource_class = RegulationResource
    fields = (
        "label",
        "regulators",
    )
    filter_horizontal = [
        "regulators",
    ]
    translated_fields = ["label"]

    def has_add_permission(self, request, obj=None):
        user = request.user
        if user_in_group(user, "RegulatorAdmin"):
            return False
        return super().has_change_permission(request, obj)

    def has_change_permission(self, request, obj=None):
        user = request.user
        if user_in_group(user, "RegulatorAdmin"):
            return False
        return super().has_change_permission(request, obj)

    def has_delete_permission(self, request, obj=None):
        user = request.user
        if user_in_group(user, "RegulatorAdmin"):
            return False
        return super().has_delete_permission(request, obj)


for name, method in generate_display_methods(["label"]).items():
    setattr(RegulationAdmin, name, method)


@admin.register(ScriptLogEntry, site=admin_site)
class ScriptLogEntryAdmin(admin.ModelAdmin):
    list_display = ["action_time", "action", "object_repr", "additional_info"]
    readonly_fields = [
        "action_time",
        "action",
        "object_id",
        "object_repr",
        "additional_info",
    ]
    search_fields = ["object_repr"]

    def has_add_permission(self, request):
        return False  # Disable adding custom logs manually

    def has_change_permission(self, request, obj=None):
        return False  # Disable changing logs

    def has_delete_permission(self, request, obj=None):
        return False  # Disable deleting logs

    def has_module_permission(self, request, obj=None):
        return is_user_regulator(request.user)<|MERGE_RESOLUTION|>--- conflicted
+++ resolved
@@ -375,20 +375,6 @@
     extra = 0
     formset = CompanyUserInlineFormset  # define formset for the clean function
 
-<<<<<<< HEAD
-    filter_horizontal = [
-        "sectors",
-    ]
-
-    def formfield_for_manytomany(self, db_field, request, **kwargs):
-        user = request.user
-        if db_field.name == "sectors" and user_in_group(user, "RegulatorUser"):
-            kwargs["queryset"] = user.get_sectors().distinct()
-
-        return super().formfield_for_manytomany(db_field, request, **kwargs)
-
-=======
->>>>>>> 544a8023
     def formfield_for_foreignkey(self, db_field, request, **kwargs):
         platformAdminGroupId = get_group_id("PlatformAdmin")
         observerAdminGroupId = get_group_id("ObserverAdmin")
