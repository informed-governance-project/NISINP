--- conflicted
+++ resolved
@@ -2,18 +2,13 @@
 
 from governanceplatform import __version__
 
-<<<<<<< HEAD
 from .helpers import (
     is_observer_user,
     is_user_operator,
     is_user_regulator,
     user_in_group,
 )
-from .models import Functionality
-=======
-from .helpers import is_observer_user, is_user_regulator, user_in_group
-from .models import Functionality, ApplicationConfig
->>>>>>> a102962c
+from .models import ApplicationConfig, Functionality
 from .settings import COOKIEBANNER, REGULATOR_CONTACT, SITE_NAME
 
 
