--- conflicted
+++ resolved
@@ -303,7 +303,6 @@
     # [Sector Regulation] Check if obj is already in use
     if isinstance(obj, SectorRegulation):
         in_use = Incident.objects.filter(sector_regulation=obj).exists()
-<<<<<<< HEAD
 
     # [Standard] Check if obj is already in use
     if isinstance(obj, Standard):
@@ -334,8 +333,6 @@
     # [SecurityObjectiveEmail] Set in use flag to false
     if isinstance(obj, SecurityObjectiveEmail):
         in_use = False
-=======
->>>>>>> 045c71df
 
     regulator = request.user.regulators.first()
     if creator == regulator and not in_use:
