import secrets
from collections import defaultdict
from typing import Any, Optional

from django.conf import settings
from django.contrib import messages
from django.core.mail import send_mail
from django.core.signing import TimestampSigner
from django.db import connection
from django.db.models.fields import TextField
from django.db.models.functions import Coalesce, Lower
from django.db.models import Q, Max, Value, F
from django.http import HttpRequest
from django.urls import reverse
from django.utils.html import format_html
from django.utils.translation import gettext_lazy as _

from incidents.models import (
    Answer,
    Incident,
    PredefinedAnswer,
    Question,
    QuestionCategoryOptions,
    QuestionOptionsHistory,
    SectorRegulation,
    Workflow,
)
from securityobjectives.models import (
    Domain,
    MaturityLevel,
    SecurityMeasure,
    SecurityMeasureAnswer,
    SecurityObjective,
    SecurityObjectiveEmail,
    Standard,
    StandardAnswer,
)

from .models import Company, User


def table_exists(table_name: str) -> bool:
    """Checks if a table exists."""
    all_tables = connection.introspection.table_names()
    return table_name in all_tables


def generate_token():
    """Generates a random token-safe text string."""
    return secrets.token_urlsafe(32)[:32]


# send an email with the token to activate the account
def send_activation_email(user):
    signer = TimestampSigner()
    token = signer.sign(user.activation_token)

    activation_link = (
        f"{settings.PUBLIC_URL}{reverse('activate', kwargs={'token': token})}"
    )

    subject = _("Activate your account")
    message = _(
        "Hello {username}! Please click here to activate your account : {activation_link}"
    ).format(username=user.first_name, activation_link=activation_link)

    send_mail(subject, message, settings.EMAIL_SENDER, [user.email])


def user_in_group(user, group_name) -> bool:
    """Check user group"""
    if not user.is_authenticated:
        return False
    return any(user_group.name == group_name for user_group in user.groups.all())


def instance_user_in_group(user_instance, group_name) -> bool:
    return any(
        user_group.name == group_name for user_group in user_instance.groups.all()
    )


def is_user_regulator(user: User) -> bool:
    return user_in_group(user, "RegulatorAdmin") or user_in_group(user, "RegulatorUser")


def is_user_operator(user: User) -> bool:
    return user_in_group(user, "OperatorAdmin") or user_in_group(user, "OperatorUser")


def is_observer_user(user: User) -> bool:
    return user_in_group(user, "ObserverAdmin") or user_in_group(user, "ObserverUser")


def is_observer_user_viewving_all_incident(user: User) -> bool:
    return (is_observer_user(user)) and user.observers.first().is_receiving_all_incident


def get_active_company_from_session(request) -> Optional[Company]:
    company_in_use = request.session.get("company_in_use")
    return (
        request.user.companies.filter(id=company_in_use).first()
        if company_in_use
        else None
    )


def can_access_incident(user: User, incident: Incident, company_id=-1) -> bool:
    # if it's regulator incident
    if (
        is_user_regulator(user)
        and Incident.objects.filter(
            pk=incident.id,
            regulator=user.regulators.first(),
        ).exists()
    ):
        return True

    # RegulatorUser can access only incidents from accessible sectors.
    if (
        user_in_group(user, "RegulatorUser")
        and Incident.objects.filter(
            pk=incident.id, sector_regulation__regulator=user.regulators.first()
        ).exists()
    ):
        sectors = [
            sector
            for sector in incident.affected_sectors.all()
            if sector in user.get_sectors().all()
        ]
        if len(sectors) > 0:
            return True
        else:
            return False
    # RegulatorAdmin can access only incidents from accessible regulators.
    if (
        user_in_group(user, "RegulatorAdmin")
        and Incident.objects.filter(
            pk=incident.id, sector_regulation__regulator=user.regulators.first()
        ).exists()
    ):
        return True
    # OperatorAdmin can access only incidents related to selected company.
    if (
        user_in_group(user, "OperatorAdmin")
        and Incident.objects.filter(pk=incident.id, company__id=company_id).exists()
    ):
        return True
    # OperatorUser can access incidents related to selected company and sectors
    if (
        user_in_group(user, "OperatorUser")
        and Incident.objects.filter(pk=incident.id, company__id=company_id).exists()
    ):
        return True
    # OperatorStaff and IncidentUser can access their reports.
    if (
        not is_user_regulator(user)
        and (user_in_group(user, "OperatorUser") or user_in_group(user, "IncidentUser"))
        and Incident.objects.filter(pk=incident.id, contact_user=user).exists()
    ):
        return True
    # ObserverUser access all incident if he is in a observer who can access all incident.
    if is_observer_user_viewving_all_incident(user):
        return True
    if is_observer_user(user):
        incident_lists = user.observers.first().get_incidents()
        if incident in incident_lists:
            return True

    return False


# check if the user is allowed to create an incident_workflow
def can_create_incident_report(user: User, incident: Incident, company_id=-1) -> bool:
    # if it's the incident of the user he can create
    if incident.contact_user == user:
        return True

    # if it's regulator incident
    if (
        is_user_regulator(user)
        and Incident.objects.filter(
            pk=incident.id,
            regulator=user.regulators.first(),
        ).exists()
    ):
        return True

    # if it's in his sector and user of the company
    if (
        user_in_group(user, "OperatorUser")
        and Incident.objects.filter(pk=incident.id, company__id=company_id).exists()
    ):
        return True
    # if he is admin of the company he can create
    if (
        user_in_group(user, "OperatorAdmin")
        and Incident.objects.filter(pk=incident.id, company__id=company_id).exists()
    ):
        return True
    return False


# check if the user is allowed to edit an incident_workflow
# for regulators to add message
def can_edit_incident_report(user: User, incident: Incident, company_id=-1) -> bool:
    # if it's the incident of the user he can create
    if incident.contact_user == user:
        return True

    # if it's regulator incident
    if (
        is_user_regulator(user)
        and Incident.objects.filter(
            pk=incident.id,
            regulator=user.regulators.first(),
        ).exists()
    ):
        return True

    # if it's in his sector and user of the company
    if (
        user_in_group(user, "OperatorUser")
        and Incident.objects.filter(pk=incident.id, company__id=company_id).exists()
    ):
        return True
    # if he is admin of the company he can create
    if (
        user_in_group(user, "OperatorAdmin")
        and Incident.objects.filter(pk=incident.id, company__id=company_id).exists()
    ):
        return True
    # if he is the regulator admin of the incident need to be link to his regulator
    if (
        user_in_group(user, "RegulatorAdmin")
        and incident.sector_regulation.regulator == user.regulators.first()
    ):
        return True
    # if he is the regulator user of the incident, he need to have the sectors
    if (
        user_in_group(user, "RegulatorUser")
        and incident.sector_regulation.regulator == user.regulators.first()
    ):
        sectors = [
            sector
            for sector in incident.affected_sectors.all()
            if sector in user.get_sectors().all()
        ]
        if len(sectors) > 0:
            return True
        else:
            return False

    return False


def set_creator(request: HttpRequest, obj: Any, change: bool) -> Any:
    regulator = request.user.regulators.first()
    if not change:
        obj.creator_name = regulator
        obj.creator_id = regulator.id

    if not obj.creator_name or not obj.creator_id:
        obj.creator_name = str(regulator)
        obj.creator_id = regulator.id
    return obj


def can_change_or_delete_obj(request: HttpRequest, obj: Any, message="") -> bool:
    if not hasattr(request, "_can_change_or_delete_obj"):
        request._can_change_or_delete_obj = True
    else:
        return request._can_change_or_delete_obj

    if not obj.pk:
        return True

    creator = getattr(obj, "creator", getattr(obj, "regulator", None))

    if not creator:
        return True

    in_use = True
    # [Predefined Answer] Check if obj is already in use
    if isinstance(obj, PredefinedAnswer):
        in_use = Answer.objects.filter(predefined_answers=obj).exists()

    # [Question Category] Check if obj is already in use
    if isinstance(obj, QuestionCategoryOptions):
        in_use = (
            Answer.objects.filter(question_options__category_option=obj).exists()
            or QuestionOptionsHistory.objects.filter(category_option=obj).exists()
        )

    # [Question] Check if obj is already in use
    if isinstance(obj, Question):
        in_use = (
            Answer.objects.filter(question_options__question=obj).exists()
            or QuestionOptionsHistory.objects.filter(question=obj).exists()
        )

    # [Workflow] in_use flag is set to False
    if isinstance(obj, Workflow):
        in_use = False

    # [Sector Regulation] Check if obj is already in use
    if isinstance(obj, SectorRegulation):
        in_use = Incident.objects.filter(sector_regulation=obj).exists()

    # [Standard] Check if obj is already in use
    if isinstance(obj, Standard):
        in_use = StandardAnswer.objects.filter(standard=obj).exists()

    # [SecurityObjective] Check if obj is already in use
    if isinstance(obj, SecurityObjective):
        in_use = SecurityMeasureAnswer.objects.filter(
            security_measure__security_objective=obj
        ).exists()

    # [SecurityMeasure] Check if obj is already in use
    if isinstance(obj, SecurityMeasure):
        in_use = SecurityMeasureAnswer.objects.filter(security_measure=obj).exists()

    # [MaturityLevel] Check if obj is already in use
    if isinstance(obj, MaturityLevel):
        in_use = SecurityMeasureAnswer.objects.filter(
            security_measure__maturity_level=obj
        ).exists()

    # [Domain] Check if obj is already in use
    if isinstance(obj, Domain):
        in_use = SecurityMeasureAnswer.objects.filter(
            security_measure__security_objective__domain=obj
        ).exists()

    # [SecurityObjectiveEmail] Set in use flag to false
    if isinstance(obj, SecurityObjectiveEmail):
        in_use = False

    regulator = request.user.regulators.first()
    if creator == regulator and not in_use:
        return True

    if not message:
        message = _(
            "<strong>Modification and deletion actions are not allowed.</strong><br>"
            "- This {object_name} is either in use.<br>"
            "- You are not its creator ({creator_name})"
        )
    else:
        message = message

    object_name = obj._meta.verbose_name.lower()
    creator_name = creator

    messages.warning(
        request,
        format_html(
            message,
            object_name=object_name,
            creator_name=creator_name,
        ),
    )
    request._can_change_or_delete_obj = False

    return False


# Remove languages are not translated
def filter_languages_not_translated(form):
    filtered_languages = [
        lang for lang in form.context_data["language_tabs"] if lang[3] != "empty"
    ]
    form.context_data["language_tabs"].allow_deletion = False
    form.context_data["language_tabs"] = filtered_languages

    return form


<<<<<<< HEAD
def get_sectors_grouped(sectors):
    categs = defaultdict(list)
    for sector in sectors:
        sector_name = sector.get_safe_translation()

        if sector.parent:
            parent_name = sector.parent.get_safe_translation()
            categs[parent_name].append([sector.id, sector_name])

        if not sector.children.exists() and not sector.parent:
            categs[sector_name].append([sector.id, sector_name])

    sectors_grouped = (
        (sector, sorted(options, key=lambda item: item[1]))
        for sector, options in categs.items()
    )

    return sorted(sectors_grouped, key=lambda item: item[0])
=======
# From a queryset with translated fields, build a queryset that selects:
#  1. the value in the requested language,
#  2. falling back to the default language if the translation is missing.
#
# If orderable = True, the function also creates normalized sort fields for
# each entry in translated_fields. For example, with translated_fields = ["label", "tooltip"],
# it will generate _label_sort and _tooltip_sort.
#
# These *_sort fields are case-insensitive (they ignore uppercase/lowercase when sorting).
# If it is important to sort with case sensitivity, set orderable = False
# and order directly by the translated field, e.g. .order_by("_label").
def translated_queryset(qs, language, default_language, translated_fields=[], orderable=False):
    default_lang = default_language
    lang = language

    annotations = {}

    for f in translated_fields:
        # Annotate value with the requested lang and default one
        annotations[f"_{f}_lang"] = Max(f"translations__{f}", filter=Q(translations__language_code=lang))
        annotations[f"_{f}_default"] = Max(f"translations__{f}", filter=Q(translations__language_code=default_lang))

    qs = qs.annotate(**annotations)

    # Apply Coalesce for fallback (_field = _field_lang or _field_default or "")
    final_annotations = {}
    for f in translated_fields:
        final_annotations[f"_{f}"] = Coalesce(
            f"_{f}_lang",
            f"_{f}_default",
            Value(""),
            output_field=TextField(),
        )
    qs = qs.annotate(**final_annotations)

    if orderable:
        sort_annotations = {}

        for f in translated_fields:
            sort_annotations[f"_{f}_sort"] = Lower(F(f"_{f}"))
        qs = qs.annotate(**sort_annotations)

    return qs
>>>>>>> a102962c
<|MERGE_RESOLUTION|>--- conflicted
+++ resolved
@@ -7,9 +7,9 @@
 from django.core.mail import send_mail
 from django.core.signing import TimestampSigner
 from django.db import connection
+from django.db.models import F, Max, Q, Value
 from django.db.models.fields import TextField
 from django.db.models.functions import Coalesce, Lower
-from django.db.models import Q, Max, Value, F
 from django.http import HttpRequest
 from django.urls import reverse
 from django.utils.html import format_html
@@ -377,7 +377,6 @@
     return form
 
 
-<<<<<<< HEAD
 def get_sectors_grouped(sectors):
     categs = defaultdict(list)
     for sector in sectors:
@@ -396,7 +395,8 @@
     )
 
     return sorted(sectors_grouped, key=lambda item: item[0])
-=======
+
+
 # From a queryset with translated fields, build a queryset that selects:
 #  1. the value in the requested language,
 #  2. falling back to the default language if the translation is missing.
@@ -408,16 +408,25 @@
 # These *_sort fields are case-insensitive (they ignore uppercase/lowercase when sorting).
 # If it is important to sort with case sensitivity, set orderable = False
 # and order directly by the translated field, e.g. .order_by("_label").
-def translated_queryset(qs, language, default_language, translated_fields=[], orderable=False):
+def translated_queryset(
+    qs, language, default_language, translated_fields=None, orderable=False
+):
     default_lang = default_language
     lang = language
 
+    if translated_fields is None:
+        translated_fields = []
+
     annotations = {}
 
     for f in translated_fields:
         # Annotate value with the requested lang and default one
-        annotations[f"_{f}_lang"] = Max(f"translations__{f}", filter=Q(translations__language_code=lang))
-        annotations[f"_{f}_default"] = Max(f"translations__{f}", filter=Q(translations__language_code=default_lang))
+        annotations[f"_{f}_lang"] = Max(
+            f"translations__{f}", filter=Q(translations__language_code=lang)
+        )
+        annotations[f"_{f}_default"] = Max(
+            f"translations__{f}", filter=Q(translations__language_code=default_lang)
+        )
 
     qs = qs.annotate(**annotations)
 
@@ -439,5 +448,4 @@
             sort_annotations[f"_{f}_sort"] = Lower(F(f"_{f}"))
         qs = qs.annotate(**sort_annotations)
 
-    return qs
->>>>>>> a102962c
+    return qs