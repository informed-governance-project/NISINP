--- conflicted
+++ resolved
@@ -258,7 +258,9 @@
     return obj
 
 
-def can_change_or_delete_obj(request: HttpRequest, obj: Any, check_request=True, send_message=True) -> bool:
+def can_change_or_delete_obj(
+    request: HttpRequest, obj: Any, check_request=True, send_message=True
+) -> bool:
     if check_request:
         if not hasattr(request, "_can_change_or_delete_obj"):
             request._can_change_or_delete_obj = True
@@ -332,19 +334,6 @@
 
     object_name = obj._meta.verbose_name.lower()
     creator_name = creator
-<<<<<<< HEAD
-    if send_message:
-        messages.warning(
-            request,
-            mark_safe(
-                _(
-                    f"<strong>Change or delete actions are not allowed</strong><br>"
-                    f"- This {verbose_name} is either in use.<br>"
-                    f"- You are not its creator ({creator_name})"
-                )
-            ),
-        )
-=======
 
     messages.warning(
         request,
@@ -354,7 +343,6 @@
             creator_name=creator_name,
         ),
     )
->>>>>>> caadefd4
     request._can_change_or_delete_obj = False
 
     return False
