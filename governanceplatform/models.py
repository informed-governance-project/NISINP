from django.contrib.auth.models import AbstractUser
from django.db import models
from django.utils.translation import gettext_lazy as _


# sector
class Sector(models.Model):
    name = models.CharField(max_length=100)
    parent = models.ForeignKey("self", null=True, on_delete=models.CASCADE)

    class Meta:
        verbose_name = _("Sector")
        verbose_name_plural = _("Sectors")


# regulator and operator are companies
class Company(models.Model):
    is_operateur = models.BooleanField(default=True)
    is_regulator = models.BooleanField(default=False)
    identifier = models.CharField(
        max_length=64
    )  # requirement from business concat(name_country_regulator)
    name = models.CharField(max_length=64)
    country = models.CharField(max_length=64)
    address = models.CharField(max_length=255)
    email = models.CharField(max_length=100, blank=True, null=True)
    phone_number = models.CharField(max_length=30, blank=True, null=True)
    sectors = models.ManyToManyField(Sector)
    monarc_path = models.CharField(max_length=200)

<<<<<<< HEAD
    class Meta:
        verbose_name = _("Company")
        verbose_name_plural = _("Companies")


# define an abstract class which make  the difference between operator and regulator
=======
# define a token class for SSO on other application/module
class ExternalToken(models.Model):
    token = models.CharField(max_length=255)
    module_path = models.CharField(max_length=255)
    module_name = models.CharField(max_length=255)    

#define an abstract class which make  the difference between operator and regulator
>>>>>>> b082656f
class User(AbstractUser):
    is_operateur = models.BooleanField(default=True)
    is_regulator = models.BooleanField(default=False)
    is_administrator = models.BooleanField(default=False)
    phone_number = models.CharField(max_length=30)
    companies = models.ManyToManyField(Company)
<<<<<<< HEAD
    sectors = models.ManyToManyField(Sector)
=======
    sectors = models.ManyToManyField(Sector)
    tokens = models.ManyToManyField(ExternalToken)




>>>>>>> b082656f
<|MERGE_RESOLUTION|>--- conflicted
+++ resolved
@@ -28,35 +28,23 @@
     sectors = models.ManyToManyField(Sector)
     monarc_path = models.CharField(max_length=200)
 
-<<<<<<< HEAD
     class Meta:
         verbose_name = _("Company")
         verbose_name_plural = _("Companies")
 
 
-# define an abstract class which make  the difference between operator and regulator
-=======
 # define a token class for SSO on other application/module
 class ExternalToken(models.Model):
     token = models.CharField(max_length=255)
     module_path = models.CharField(max_length=255)
-    module_name = models.CharField(max_length=255)    
+    module_name = models.CharField(max_length=255)
 
-#define an abstract class which make  the difference between operator and regulator
->>>>>>> b082656f
+
+# define an abstract class which make  the difference between operator and regulator
 class User(AbstractUser):
     is_operateur = models.BooleanField(default=True)
     is_regulator = models.BooleanField(default=False)
     is_administrator = models.BooleanField(default=False)
     phone_number = models.CharField(max_length=30)
     companies = models.ManyToManyField(Company)
-<<<<<<< HEAD
-    sectors = models.ManyToManyField(Sector)
-=======
-    sectors = models.ManyToManyField(Sector)
-    tokens = models.ManyToManyField(ExternalToken)
-
-
-
-
->>>>>>> b082656f
+    sectors = models.ManyToManyField(Sector)