--- conflicted
+++ resolved
@@ -28,11 +28,7 @@
     "ObserverUser": {},
     "OperatorAdmin": {
         "user": ["add", "change"],
-<<<<<<< HEAD
-        "companyuser": ["add", "change", "delete"],
-=======
         "companyuser": ["view", "change", "delete"],
->>>>>>> 351beda3
         "company": ["change"],
     },
     "OperatorUser": {},
