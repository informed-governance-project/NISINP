"""
Django settings for governanceplatform project.

Generated by 'django-admin startproject' using Django 4.2.

For more information on this file, see
https://docs.djangoproject.com/en/4.2/topics/settings/

For the full list of settings and their values, see
https://docs.djangoproject.com/en/4.2/ref/settings/
"""

import os

try:
    from governanceplatform import config  # type: ignore
except ImportError:  # pragma: no cover
    from governanceplatform import config_dev as config

# Build paths inside the project like this: os.path.join(BASE_DIR, ...)
BASE_DIR = os.path.dirname(os.path.dirname(os.path.abspath(__file__)))
PROJECT_ROOT = os.path.dirname(os.path.abspath(__file__))

try:
    # SECURITY WARNING: keep the secret key used in production secret!
    SECRET_KEY = config.SECRET_KEY
    HASH_KEY = config.HASH_KEY

    # SECURITY WARNING: don't run with debug turned on in production!
    DEBUG = config.DEBUG
    LOGGING = config.LOGGING
    LOG_DIRECTORY = config.LOG_DIRECTORY

    # Database
    # https://docs.djangoproject.com/en/3.2/ref/settings/#databases
    DATABASES = config.DATABASES

    ALLOWED_HOSTS = config.ALLOWED_HOSTS
    PUBLIC_URL = config.PUBLIC_URL
    REGULATOR_CONTACT = config.REGULATOR_CONTACT
    SITE_NAME = config.SITE_NAME

    EMAIL_HOST = config.EMAIL_HOST
    EMAIL_PORT = config.EMAIL_PORT
    EMAIL_SENDER = config.EMAIL_SENDER
    DEFAULT_FROM_EMAIL = config.EMAIL_SENDER

    API_ENABLED = config.API_ENABLED

    COOKIEBANNER = config.COOKIEBANNER

    MAX_PRELIMINARY_NOTIFICATION_PER_DAY_PER_USER = (
        config.MAX_PRELIMINARY_NOTIFICATION_PER_DAY_PER_USER
    )
    try:
        LOG_RETENTION_TIME_IN_DAY = config.LOG_RETENTION_TIME_IN_DAY
    except AttributeError:
        LOG_RETENTION_TIME_IN_DAY = 365
    try:
        INCIDENT_RETENTION_TIME_IN_DAY = config.INCIDENT_RETENTION_TIME_IN_DAY
    except AttributeError:
        INCIDENT_RETENTION_TIME_IN_DAY = 1825
    try:
        TERMS_ACCEPTANCE_TIME_IN_DAYS = config.TERMS_ACCEPTANCE_TIME_IN_DAYS
    except AttributeError:
        TERMS_ACCEPTANCE_TIME_IN_DAYS = 365

    # INTERNATIONALIZATION
    LANGUAGE_CODE = config.LANGUAGE_CODE
    TIME_ZONE = config.TIME_ZONE
    LANGUAGES = config.LANGUAGES
    PARLER_DEFAULT_LANGUAGE_CODE = config.PARLER_DEFAULT_LANGUAGE_CODE
    PARLER_LANGUAGES = config.PARLER_LANGUAGES

except AttributeError as e:
    print("Please check you configuration file for the missing configuration variable:")
    print(f"  {e}")
    exit(1)

try:
    CSRF_TRUSTED_ORIGINS = config.CSRF_TRUSTED_ORIGINS
    CORS_ALLOWED_ORIGINS = config.CORS_ALLOWED_ORIGINS
    CORS_ALLOWED_ORIGIN_REGEXES = config.CORS_ALLOWED_ORIGIN_REGEXES
    CORS_ALLOW_METHODS = config.CORS_ALLOW_METHODS
except AttributeError:
    CORS_ALLOWED_ORIGINS = []
    CORS_ALLOWED_ORIGIN_REGEXES = []
    CORS_ALLOW_METHODS = []

try:
    if LOG_DIRECTORY:
        # if not logging in stdout
        os.makedirs(LOG_DIRECTORY, exist_ok=True)
except Exception as e:
    print("Impossible to create the log directory:")
    print(f"  {e}")
    exit(1)


# Application definition
INSTALLED_APPS = [
    "django.contrib.admin",
    "django.contrib.auth",
    "django.contrib.contenttypes",
    "django.contrib.sessions",
    "django.contrib.messages",
    "django.contrib.staticfiles",
    "django.contrib.sites",
    "django_extensions",
    "governanceplatform",
    "incidents",
<<<<<<< HEAD
    "securityobjectives",
    "reporting",
    "api",
=======
>>>>>>> caadefd4
    "drf_spectacular",
    "drf_spectacular_sidecar",  # required for Django collectstatic discovery
    "corsheaders",
    "django_bootstrap5",
    "django_otp",
    "django_otp.plugins.otp_totp",
    "django_otp.plugins.otp_static",
    "two_factor",
    "import_export",
    "parler",
    "bootstrap_datepicker_plus",
    "phonenumber_field",
    "django_filters",
    "cookiebanner",
    "health_check",
    "health_check.db",
]

AUTHENTICATION_BACKENDS = [
    "governanceplatform.custom_auth_backend.CaseInsensitiveEmailBackend",
    "django.contrib.auth.backends.ModelBackend",
]

REST_FRAMEWORK = {
    # Use Django's standard `django.contrib.auth` permissions,
    # or allow read-only access for unauthenticated users.
    "DEFAULT_AUTHENTICATION_CLASSES": [
        "rest_framework.authentication.BasicAuthentication",
        "rest_framework.authentication.SessionAuthentication",
    ],
    "DEFAULT_PAGINATION_CLASS": "rest_framework.pagination.PageNumberPagination",
    "PAGE_SIZE": 10,
    "DEFAULT_SCHEMA_CLASS": "drf_spectacular.openapi.AutoSchema",
    'DEFAULT_THROTTLE_CLASSES': [
        'rest_framework.throttling.AnonRateThrottle',
        'rest_framework.throttling.UserRateThrottle'
    ],
    'DEFAULT_THROTTLE_RATES': {
        'anon': '0/day',
        'user': '20/day'
    }
}

SPECTACULAR_SETTINGS = {
    "TITLE": "NC3-LU Governance Platform",
    "DESCRIPTION": "API for the "
    '<a href="https://github.com/informed-governance-project" rel="noopener noreferrer" target="_blank">'
    "Governance Platform</a> by NC3-LU.",
    "VERSION": "1.0.0",
    "SERVE_INCLUDE_SCHEMA": True,
}

GRAPH_MODELS = {
    # "all_applications": True,
    "app_labels": ["governanceplatform", "incidents"],
    "group_models": True,
}

context_processors = [
    "django.template.context_processors.request",
    "django.contrib.auth.context_processors.auth",
    "django.contrib.messages.context_processors.messages",
]

MIDDLEWARE = [
    "corsheaders.middleware.CorsMiddleware",
    "django.middleware.security.SecurityMiddleware",
    "django.contrib.sessions.middleware.SessionMiddleware",
    "django.middleware.common.CommonMiddleware",
    "django.middleware.csrf.CsrfViewMiddleware",
    "django.contrib.auth.middleware.AuthenticationMiddleware",
    "django.contrib.messages.middleware.MessageMiddleware",
    "django.middleware.clickjacking.XFrameOptionsMiddleware",
    "django.middleware.locale.LocaleMiddleware",
    "django_otp.middleware.OTPMiddleware",
    "governanceplatform.middleware.RestrictViewsMiddleware",
    "governanceplatform.middleware.TermsAcceptanceMiddleware",
    "governanceplatform.middleware.ForceReloginMiddleware",
    "governanceplatform.middleware.CheckFunctionalityAccessMiddleware",
]

INTERNAL_IPS = [
    "127.0.0.1",
]

if DEBUG:
    INSTALLED_APPS.append("debug_toolbar")
    MIDDLEWARE.append("debug_toolbar.middleware.DebugToolbarMiddleware")
    context_processors.append("django.template.context_processors.debug")
    import socket

    hostname, _, ips = socket.gethostbyname_ex(socket.gethostname())
    INTERNAL_IPS = [ip[:-1] + "1" for ip in ips] + ["127.0.0.1", "10.0.2.2"]
    DEBUG_TOOLBAR_CONFIG = {
        "INTERCEPT_REDIRECTS": False,
        "SHOW_TOOLBAR_CALLBACK": lambda request: DEBUG,
        "RESULTS_CACHE_SIZE": 3,
        "SHOW_COLLAPSED": True,
        "SQL_WARNING_THRESHOLD": 100,
    }


ROOT_URLCONF = "governanceplatform.urls"

LOGIN_REDIRECT_URL = "/"


TEMPLATES = [
    {
        "BACKEND": "django.template.backends.django.DjangoTemplates",
        "DIRS": [
            os.path.join(BASE_DIR, "templates"),
            os.path.join(BASE_DIR, "theme/templates"),
        ],
        "APP_DIRS": True,
        "OPTIONS": {
            "context_processors": [
                "django.contrib.auth.context_processors.auth",
                "django.contrib.messages.context_processors.messages",
                "django.template.context_processors.request",
                "governanceplatform.context_processors.extra_content_for_all_templates",
                "governanceplatform.context_processors.get_version",
                "governanceplatform.context_processors.instance_configurations",
                "governanceplatform.context_processors.app_module_available",
                "governanceplatform.context_processors.user_module_permissions",
            ],
        },
    },
]

MESSAGE_STORAGE = "django.contrib.messages.storage.cookie.CookieStorage"

WSGI_APPLICATION = "governanceplatform.wsgi.application"


DEFAULT_AUTO_FIELD = "django.db.models.AutoField"

# Password validation
# https://docs.djangoproject.com/en/4.2/ref/settings/#auth-password-validators

AUTH_PASSWORD_VALIDATORS = [
    {
        "NAME": "django.contrib.auth.password_validation.UserAttributeSimilarityValidator",
    },
    {
        "NAME": "django.contrib.auth.password_validation.MinimumLengthValidator",
    },
    {
        "NAME": "django.contrib.auth.password_validation.CommonPasswordValidator",
    },
    {
        "NAME": "django.contrib.auth.password_validation.NumericPasswordValidator",
    },
    {
        "NAME": "governanceplatform.validators.NoReusePasswordValidator",
    },
]

# User Model

AUTH_USER_MODEL = "governanceplatform.User"

LOGOUT_REDIRECT_URL = "/"
LOGIN_URL = "/account/login"

# Internationalization
# https://docs.djangoproject.com/en/4.2/topics/i18n/
USE_I18N = True
USE_TZ = True
SITE_ID = 1  # Parler site id
LOCALE_PATHS = [
    os.path.join(BASE_DIR, "locale"),
    os.path.join(BASE_DIR, "theme/locale"),
]


# Email
if DEBUG:
    EMAIL_BACKEND = "django.core.mail.backends.filebased.EmailBackend"
    EMAIL_FILE_PATH = os.path.join(BASE_DIR, "sent_emails")
else:
    EMAIL_BACKEND = "django.core.mail.backends.smtp.EmailBackend"


# Static files (CSS, JavaScript, Images)
# https://docs.djangoproject.com/en/3.2/howto/static-files/
STATIC_URL = "/static/"
STATIC_ROOT = os.path.join(PROJECT_ROOT, "static")

STATIC_DIR = os.path.join(BASE_DIR, "static")
STATIC_THEME_DIR = os.path.join(BASE_DIR, "theme/static")

STATICFILES_DIRS = [
    STATIC_DIR,
    STATIC_THEME_DIR,
]

# Used to get an access to the header on JS side.
CORS_EXPOSE_HEADERS = [
    "content-disposition",
]

# Default settings
BOOTSTRAP5 = {
    # The complete URL to the Bootstrap CSS file.
    # Note that a URL can be either a string
    # ("https://stackpath.bootstrapcdn.com/bootstrap/4.1.1/css/bootstrap.min.css"),
    # or a dict with keys `url`, `integrity` and `crossorigin` like the default value below.
    "css_url": {
        "url": "/static/npm_components/bootstrap/dist/css/bootstrap.min.css",
        "crossorigin": "anonymous",
    },
    # The complete URL to the Bootstrap bundle JavaScript file.
    "javascript_url": {
        "url": "/static/npm_components/bootstrap/dist/js/bootstrap.min.js",
        "crossorigin": "anonymous",
    },
    # The URL to the jQuery JavaScript file (full)
    "jquery_url": {
        "url": "/static/npm_components/jquery/dist/jquery.min.js",
        "crossorigin": "anonymous",
    },
    # The complete URL to the Bootstrap CSS theme file (None means no theme).
    "theme_url": None,
    # Put JavaScript in the HEAD section of the HTML document
    # (only relevant if you use bootstrap5.html).
    "javascript_in_head": False,
    # Wrapper class for non-inline fields.
    # The default value "mb-3" is the spacing as used by Bootstrap 5 example code.
    "wrapper_class": "mb-3",
    # Wrapper class for inline fields.
    # The default value is empty, as Bootstrap5 example code doesn't use a wrapper class.
    "inline_wrapper_class": "",
    # Label class to use in horizontal forms.
    "horizontal_label_class": "col-sm-2",
    # Field class to use in horizontal forms.
    "horizontal_field_class": "col-sm-10",
    # Field class used for horizontal fields withut a label.
    "horizontal_field_offset_class": "offset-sm-2",
    # Set placeholder attributes to label if no placeholder is provided.
    "set_placeholder": True,
    # Class to indicate required field (better to set this in your Django form).
    "required_css_class": "required-field",
    # Class to indicate field has one or more errors (better to set this in your Django form).
    "error_css_class": "",
    # Class to indicate success, meaning the field has valid input
    # (better to set this in your Django form).
    "success_css_class": "",
    # Enable or disable Bootstrap 5 server side validation classes
    # (separate from the indicator classes above).
    "server_side_validation": False,
    # Renderers (only set these if you have studied the source and understand the inner workings).
    "formset_renderers": {
        "default": "django_bootstrap5.renderers.FormsetRenderer",
    },
    "form_renderers": {
        "default": "django_bootstrap5.renderers.FormRenderer",
    },
    "field_renderers": {
        "default": "django_bootstrap5.renderers.FieldRenderer",
    },
}

COUNTRIES_FIRST = [
    "LU",
    "BE",
    "FR",
    "DE",
    "NL",
    "GB",
    "AT",
    "BG",
    "HR",
    "CY",
    "CZ",
    "DK",
    "EE",
    "FI",
    "GR",
    "HU",
    "IE",
    "IT",
    "LV",
    "LT",
    "MT",
    "PL",
    "PT",
    "RO",
    "SK",
    "SI",
    "ES",
    "SE",
]
COUNTRIES_FIRST_BREAK = "---------------------"

# Import-export settings

IMPORT_EXPORT_IMPORT_PERMISSION_CODE = "import"
IMPORT_EXPORT_EXPORT_PERMISSION_CODE = "export"
IMPORT_EXPORT_ESCAPE_HTML_ON_EXPORT = True
IMPORT_EXPORT_ESCAPE_FORMULAE_ON_EXPORT = True


# Phone Number settings

PHONENUMBER_DEFAULT_FORMAT = "INTERNATIONAL"
PHONENUMBER_DB_FORMAT = "INTERNATIONAL"

# TIMEOUT
SESSION_SAVE_EVERY_REQUEST = True  # the timeout is extended at each action
SESSION_COOKIE_AGE = config.SESSION_COOKIE_AGE
try:
    CSRF_COOKIE_AGE = config.CSRF_COOKIE_AGE
except AttributeError:
    CSRF_COOKIE_AGE = 15 * 60

BOOTSTRAP_DATEPICKER_PLUS = {
    # Options for all input widgets
    # More options: https://getdatepicker.com/4/Options/
    "options": {
        "sideBySide": True,
        "format": "YYYY-MM-DD HH:mm",
        "useStrict": True,
        "useCurrent": False,
    },
}

# HSTS
try:
    SECURE_HSTS_SECONDS = config.SECURE_HSTS_SECONDS
except AttributeError:
    SECURE_HSTS_SECONDS = 31536000  # 1 year
try:
    SECURE_HSTS_INCLUDE_SUBDOMAINS = config.SECURE_HSTS_INCLUDE_SUBDOMAINS
except AttributeError:
    SECURE_HSTS_INCLUDE_SUBDOMAINS = True
try:
    SECURE_HSTS_PRELOAD = config.SECURE_HSTS_PRELOAD
except AttributeError:
    SECURE_HSTS_PRELOAD = True

# SSL enforcement
# redirect all HTTP to HTTPS
try:
    SECURE_SSL_REDIRECT = config.SECURE_SSL_REDIRECT
except AttributeError:
    SECURE_SSL_REDIRECT = True
# cookies are sent via HTTPS
try:
    SESSION_COOKIE_SECURE = config.SESSION_COOKIE_SECURE
except AttributeError:
    SESSION_COOKIE_SECURE = True
# Secure CSRF via HTTPS
try:
    CSRF_COOKIE_SECURE = config.CSRF_COOKIE_SECURE
except AttributeError:
    CSRF_COOKIE_SECURE = True<|MERGE_RESOLUTION|>--- conflicted
+++ resolved
@@ -109,12 +109,8 @@
     "django_extensions",
     "governanceplatform",
     "incidents",
-<<<<<<< HEAD
     "securityobjectives",
     "reporting",
-    "api",
-=======
->>>>>>> caadefd4
     "drf_spectacular",
     "drf_spectacular_sidecar",  # required for Django collectstatic discovery
     "corsheaders",
@@ -148,14 +144,11 @@
     "DEFAULT_PAGINATION_CLASS": "rest_framework.pagination.PageNumberPagination",
     "PAGE_SIZE": 10,
     "DEFAULT_SCHEMA_CLASS": "drf_spectacular.openapi.AutoSchema",
-    'DEFAULT_THROTTLE_CLASSES': [
-        'rest_framework.throttling.AnonRateThrottle',
-        'rest_framework.throttling.UserRateThrottle'
+    "DEFAULT_THROTTLE_CLASSES": [
+        "rest_framework.throttling.AnonRateThrottle",
+        "rest_framework.throttling.UserRateThrottle",
     ],
-    'DEFAULT_THROTTLE_RATES': {
-        'anon': '0/day',
-        'user': '20/day'
-    }
+    "DEFAULT_THROTTLE_RATES": {"anon": "0/day", "user": "20/day"},
 }
 
 SPECTACULAR_SETTINGS = {
