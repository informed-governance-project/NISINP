"""
URL configuration for governanceplatform project.

The `urlpatterns` list routes URLs to views. For more information please see:
    https://docs.djangoproject.com/en/4.2/topics/http/urls/
Examples:
Function views
    1. Add an import:  from my_app import views
    2. Add a URL to urlpatterns:  path('', views.home, name='home')
Class-based views
    1. Add an import:  from other_app.views import Home
    2. Add a URL to urlpatterns:  path('', Home.as_view(), name='home')
Including another URLconf
    1. Import the include() function: from django.urls import include, path
    2. Add a URL to urlpatterns:  path('blog/', include('blog.urls'))
"""
<<<<<<< HEAD
from django.contrib import admin
from django.urls import include, path, re_path
=======
from django.urls import include, path
>>>>>>> 7852ba7e
from django.views.i18n import set_language
from revproxy.views import ProxyView
from two_factor.urls import urlpatterns as tf_urls
from two_factor.views import LoginView

from governanceplatform import views
from governanceplatform.admin import admin_site
from governanceplatform.settings import DEBUG, REGULATOR_CONTACT, SITE_NAME

urlpatterns = [
    # Root
    path("", views.index, name="index"),
    # Admin
    path("admin/", admin_site.urls),
    # Regulator
    path("regulator/", include("regulator.urls")),
    # Operator
    path("operateur/", include("operateur.urls")),
    # Accounts
    path("account/", include("django.contrib.auth.urls")),
    path("", include(tf_urls)),
    path(
        "account/login",
        LoginView.as_view(
            extra_context={"site_name": SITE_NAME, "regulator": REGULATOR_CONTACT},
            template_name="registration/login.html",
        ),
        name="login",
    ),
    # Logout
    path("logout", views.logout_view, name="logout"),
    # Terms of Service
    path("terms/", views.terms, name="terms"),
    # Privacy Policy
    path("privacy/", views.privacy, name="privacy"),
    # Language Selector
    path("set-language/", set_language, name="set_language"),
    # Proxy views
    # re_path(r'(?P<path>.*)', ProxyView.as_view(upstream='https://my.monarc.lu/casesmodels/'))
    # re_path(r'^module/(?P<path>.*)$', ProxyView.as_view(upstream='https://my.monarc.lu/'))
    # re_path(r'casesmodels', ProxyView.as_view(upstream='https://my.monarc.lu/casesmodels/'))
    re_path(r"^(?P<path>.*)$", ProxyView.as_view(upstream="http://0.0.0.0:5000/")),
]

if DEBUG:
    urlpatterns.append(path("__debug__/", include("debug_toolbar.urls")))<|MERGE_RESOLUTION|>--- conflicted
+++ resolved
@@ -14,12 +14,7 @@
     1. Import the include() function: from django.urls import include, path
     2. Add a URL to urlpatterns:  path('blog/', include('blog.urls'))
 """
-<<<<<<< HEAD
-from django.contrib import admin
 from django.urls import include, path, re_path
-=======
-from django.urls import include, path
->>>>>>> 7852ba7e
 from django.views.i18n import set_language
 from revproxy.views import ProxyView
 from two_factor.urls import urlpatterns as tf_urls
