--- conflicted
+++ resolved
@@ -83,14 +83,8 @@
 
     else:
         form = RegistrationForm()
-<<<<<<< HEAD
         context['form'] = form
     return render(request, 'registration/signup.html',context)
-=======
-        context["form"] = form
-    return render(request, "registration/base.html", context)
-
->>>>>>> 2ba21b4f
 
 # @company_permission_required(is_regulator=False)
 # def operateur_index(request):
