--- conflicted
+++ resolved
@@ -528,11 +528,7 @@
             choices=[(tz, tz) for tz in pytz.common_timezones],
             widget=forms.Select(attrs={"class": "form-control"}),
             required=False,
-<<<<<<< HEAD
-            label=gettext_lazy("Select the incident time zone"),
-=======
             label=_("Select the incident time zone"),
->>>>>>> 59fd6a25
             initial=kwargs.get("initial", {}).get("incident_timezone", None)
             or TIME_ZONE,
         )
