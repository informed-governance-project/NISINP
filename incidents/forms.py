from datetime import datetime
from functools import partial
from operator import is_not

from bootstrap_datepicker_plus.widgets import DatePickerInput
from django import forms
from django.db import connection
from django.forms.widgets import ChoiceWidget
from django.utils.translation import gettext as _
from django_countries import countries
from django_otp.forms import OTPAuthenticationForm

from governanceplatform.models import Sector, Services

from .globals import REGIONAL_AREA
from .models import Answer, Impact, Incident, Question, QuestionCategory, RegulationType


# TO DO: change the templates to custom one
class ServicesListCheckboxSelectMultiple(ChoiceWidget):
    allow_multiple_selected = True
    input_type = "checkbox"
    template_name = "django/forms/widgets/service_checkbox_select.html"
    option_template_name = "django/forms/widgets/service_checkbox_option.html"
    add_id_index = False
    checked_attribute = {"selected": True}
    option_inherits_attrs = False

    def __init__(self, *args, **kwargs):
        super().__init__(*args, **kwargs)


class DropdownCheckboxSelectMultiple(ChoiceWidget):
    allow_multiple_selected = True
    input_type = "select"
    template_name = "django/forms/widgets/dropdown_checkbox_select.html"
    option_template_name = "django/forms/widgets/dropdown_checkbox_option.html"
    option_inherits_attrs = False

    def __init__(self, *args, **kwargs):
        super().__init__(*args, **kwargs)


# Class for Multichoice and single choice
# TO DO : improve layout
class OtherCheckboxSelectMultiple(ChoiceWidget):
    allow_multiple_selected = True
    input_type = "checkbox"
    template_name = "django/forms/widgets/other_checkbox_select.html"
    option_template_name = "django/forms/widgets/other_checkbox_option.html"

    def __init__(self, *args, **kwargs):
        if "input_type" in kwargs:
            self.input_type = kwargs.pop("input_type")
        super().__init__(*args, **kwargs)

    # this is the standard optgroups function, just add a hook to add new input
    # and modify the CSS class
    def optgroups(self, name, value, attrs=None):
        """Return a list of optgroups for this widget."""
        groups = []
        has_selected = False

        for index, (option_value, option_label) in enumerate(self.choices):
            if option_value is None:
                option_value = ""
            subgroup = []
            if isinstance(option_label, (list, tuple)):
                group_name = option_value
                subindex = 0
                choices = option_label
            else:
                group_name = None
                subindex = None
                choices = [(option_value, option_label)]
            groups.append((group_name, subgroup, index))

            other_choices = []
            for subvalue, sublabel in choices:
                selected = (not has_selected or self.allow_multiple_selected) and str(
                    subvalue
                ) in value
                has_selected |= selected
                # add CSS class on the one who need additional answer
                if sublabel.allowed_additional_answer:
                    attrs["class"] = attrs["class"] + "need-additional-answer"
                subgroup.append(
                    self.create_option(
                        name,
                        subvalue,
                        sublabel,
                        selected,
                        index,
                        subindex=subindex,
                        attrs=attrs,
                    )
                )
                if option_label.allowed_additional_answer:
                    other_choices.append(sublabel)
                if subindex is not None:
                    subindex += 1
        return groups


class AuthenticationForm(OTPAuthenticationForm):
    otp_device = forms.CharField(required=False, widget=forms.HiddenInput)
    otp_challenge = forms.CharField(required=False, widget=forms.HiddenInput)


# create a form for each category and add fields which represent questions
class QuestionForm(forms.Form):
    label = forms.CharField(widget=forms.HiddenInput(), required=False)

    # for dynamicly add question to forms
    def create_question(self, question, incident=None):
        initial_data = []
        if (
            question.question_type == "MULTI"
            or question.question_type == "MT"
            or question.question_type == "SO"
            or question.question_type == "ST"
        ):
            initial_answer = ""
            input_type = "checkbox"
            choices = []
            if question.question_type == "SO" or question.question_type == "ST":
                input_type = "radio"
            if incident is not None:
                initial_data = list(
                    filter(
                        partial(is_not, None),
                        Answer.objects.values_list(
                            "PredifinedAnswer", flat=True
                        ).filter(question=question, incident=incident),
                    )
                )
            for choice in question.predifined_answers.all():
                choices.append([choice.id, choice])
            self.fields[str(question.id)] = forms.MultipleChoiceField(
                required=question.is_mandatory,
                choices=choices,
                widget=OtherCheckboxSelectMultiple(
                    input_type=input_type,
                    # attrs={"class": "multiple-selection"}
                ),
                label=question.label,
                initial=initial_data,
            )
            if question.question_type == "MT" or question.question_type == "ST":
                answer = Answer.objects.values_list("answer", flat=True).filter(
                    question=question, incident=incident
                )
                if len(answer) > 0:
                    if answer[0] != "":
                        initial_answer = list(filter(partial(is_not, ""), answer))[0]
                self.fields[str(question.id) + "_answer"] = forms.CharField(
                    required=False,
                    widget=forms.TextInput(
                        attrs={
                            "class": "multichoice-input-freetext",
                            "value": str(initial_answer),
                        }
                    ),
                    label="Add precision",
                )
        elif question.question_type == "DATE":
            initial_data = ""
            if incident is not None:
                answer = Answer.objects.values_list("answer", flat=True).filter(
                    question=question, incident=incident
                )
                if answer.count() > 0:
                    if answer[0] != "":
                        initial_data = list(filter(partial(is_not, ""), answer))[0]
                        initial_data = datetime.strptime(
                            initial_data, "%m/%d/%Y %H:%m:%s"
                        ).date()
            self.fields[str(question.id)] = forms.DateField(
<<<<<<< HEAD
                widget=DatePickerInput(
                    options={
                        "format": "MM/DD/YYYY HH:mm:ss",
                        "maxDate": datetime.today(),
                    }
                ),
=======
                widget=DatePickerInput(options={
                    "format": "MM/DD/YYYY HH:mm:ss",
                    'maxDate': datetime.today().strftime('%m/%d/%Y 23:59:59'),
                }),
>>>>>>> 31548928
                required=question.is_mandatory,
                initial=initial_data,
            )
            self.fields[str(question.id)].label = question.label
        elif question.question_type == "FREETEXT":
            initial_data = ""
            if incident is not None:
                answer = Answer.objects.values_list("answer", flat=True).filter(
                    question=question, incident=incident
                )
                if len(answer) > 0:
                    if answer[0] != "":
                        initial_data = list(filter(partial(is_not, ""), answer))[0]
            self.fields[str(question.id)] = forms.CharField(
                required=question.is_mandatory,
                widget=forms.TextInput(attrs={"value": str(initial_data)}),
                label=question.label,
            )
        elif question.question_type == "CL" or question.question_type == "RL":
            initial_data = ""
            if incident is not None:
                answer = Answer.objects.values_list("answer", flat=True).filter(
                    question=question, incident=incident
                )
                if len(answer) > 0:
                    if answer[0] != "":
                        initial_data = list(filter(partial(is_not, ""), answer))[0]
            initial_data = list(initial_data.split(","))
            if question.question_type == "CL":
                choices = countries
            else:
                choices = REGIONAL_AREA
            self.fields[str(question.id)] = forms.MultipleChoiceField(
                choices=choices,
                widget=DropdownCheckboxSelectMultiple(),
                label=question.label,
                initial=initial_data,
            )

    def __init__(self, *args, **kwargs):
        position = -1
        if "position" in kwargs:
            position = kwargs.pop("position")
        if "incident" in kwargs:
            incident = kwargs.pop("incident")
        else:
            incident = None
        if "is_preliminary" in kwargs:
            is_preliminary = kwargs.pop("is_preliminary")
        else:
            is_preliminary = True
        super().__init__(*args, **kwargs)

        if position > -1:
            categories = (
                QuestionCategory.objects.all()
                .order_by("position")
                .filter(question__is_preliminary=is_preliminary)
                .distinct()
            )
            category = categories[position]
            questions = (
                Question.objects.all()
                .filter(category=category, is_preliminary=is_preliminary)
                .order_by("position")
            )
            for question in questions:
                self.create_question(question, incident)


# the first question for preliminary notification
class ContactForm(forms.Form):
    company_name = forms.CharField(label="Company name", max_length=100)

    contact_lastname = forms.CharField(
        max_length=100,
        widget=forms.TextInput(attrs={"class": "contact_lastname"}),
    )
    contact_firstname = forms.CharField(
        max_length=100,
        widget=forms.TextInput(attrs={"class": "contact_firstname"}),
    )
    contact_title = forms.CharField(
        max_length=100,
        widget=forms.TextInput(attrs={"class": "contact_title"}),
    )
    contact_email = forms.CharField(
        max_length=100,
        widget=forms.TextInput(attrs={"class": "contact_email"}),
    )
    contact_telephone = forms.CharField(
        max_length=100,
        widget=forms.TextInput(attrs={"class": "contact_telephone"}),
    )

    is_technical_the_same = forms.BooleanField(
        required=False,
        widget=forms.CheckboxInput(
            attrs={
                "class": "required checkbox ",
                "onclick": "if (checked==true) {"
                "document.getElementsByClassName('technical_lastname')[0].value="
                "document.getElementsByClassName('contact_lastname')[0].value; "
                "document.getElementsByClassName('technical_firstname')[0].value="
                "document.getElementsByClassName('contact_firstname')[0].value; "
                "document.getElementsByClassName('technical_title')[0].value="
                "document.getElementsByClassName('contact_title')[0].value; "
                "document.getElementsByClassName('technical_email')[0].value="
                "document.getElementsByClassName('contact_email')[0].value; "
                "document.getElementsByClassName('technical_telephone')[0].value="
                "document.getElementsByClassName('contact_telephone')[0].value;}",
            }
        ),
        initial=False,
    )
    technical_lastname = forms.CharField(
        max_length=100,
        widget=forms.TextInput(attrs={"class": "technical_lastname"}),
    )
    technical_firstname = forms.CharField(
        max_length=100,
        widget=forms.TextInput(attrs={"class": "technical_firstname"}),
    )
    technical_title = forms.CharField(
        max_length=100,
        widget=forms.TextInput(attrs={"class": "technical_title"}),
    )
    technical_email = forms.CharField(
        max_length=100,
        widget=forms.TextInput(attrs={"class": "technical_email"}),
    )
    technical_telephone = forms.CharField(
        max_length=100,
        widget=forms.TextInput(attrs={"class": "technical_telephone"}),
    )

    incident_reference = forms.CharField(max_length=255, required=False)
    complaint_reference = forms.CharField(max_length=255, required=False)

    def prepare_initial_value(**kwargs):
        request = kwargs.pop("request")
        if request.user.is_authenticated:
            return {
                "contact_lastname": request.user.last_name,
                "contact_firstname": request.user.first_name,
                "contact_email": request.user.email,
                "contact_telephone": request.user.phone_number,
            }
        return {}


# prepare an array of sector and services
def construct_services_array(root_categories):
    categs = dict()
    services = Services.objects.all()

    final_categs = []
    for service in services:
        if not categs.get(service.sector):
            categs[service.sector] = [[service.id, service]]
        else:
            categs[service.sector].append([service.id, service])

    for sector, list_of_options in categs.items():
        name = sector.name
        while sector.parent is not None:
            name = _(sector.parent.name) + " - " + _(name)
            sector = sector.parent
        # [optgroup, [options]]
        final_categs.append([name, list_of_options])

    return final_categs

    # choices_serv = []
    # for root_category in root_categories:
    #     #keep integer for the services to avoid to register a false services
    #     choices_serv.append(['service'+ str(root_category.id), root_category])
    #     for service in Services.objects.all().filter(sector=root_category):
    #         choices_serv.append([service.id,service])
    #     if(len(Sector.objects.all().filter(parent=root_category))>0):
    #             choices_serv += construct_services_array(Sector.objects.all().filter(parent=root_category))

    # return choices_serv


# the affected services with services load from services table
class ImpactedServicesForm(forms.Form):
    choices_serv = []
    regulationTypes = []

    if "governanceplatform_sector" in connection.introspection.table_names():
        try:
            choices_serv = construct_services_array(
                Sector.objects.all().filter(parent=None)
            )

        except Exception:
            choices_serv = []

    if "incidents_regulationtype" in connection.introspection.table_names():
        try:
            regulationTypes = RegulationType.objects.all()

        except Exception:
            regulationTypes = []

    choices_rt = []
    for choice in regulationTypes:
        choices_rt.append([choice.id, choice])

    regulation = forms.MultipleChoiceField(
        required=False,
        choices=choices_rt,
        widget=forms.CheckboxSelectMultiple(attrs={"class": "multiple-selection"}),
    )
    affected_services = forms.MultipleChoiceField(
        required=False,
        choices=choices_serv,
        widget=ServicesListCheckboxSelectMultiple(
            attrs={"class": "multiple-selection"}
        ),
    )


class ImpactForFinalNotificationForm(forms.Form):
    # list of impact present in the incident table
    initial_data = []
    # generic impact definitions
    generic_impact = forms.MultipleChoiceField(
        required=False,
        choices=[],
        widget=forms.CheckboxSelectMultiple(attrs={"class": "multiple-selection"}),
        label="Generic impacts",
    )

    # create the questions for the impacted sectors
    def create_questions(self, affected_services, initial_data=None):
        if not initial_data:
            initial_data = []
        sectors = []
        for service in affected_services:
            sectors.append(service.sector)
            for sector in sectors:
                choices = [(k.id, k.label) for k in sector.specific_impact.all()]
                self.fields[str(sector.id)] = forms.MultipleChoiceField(
                    required=False,
                    choices=choices,
                    widget=forms.CheckboxSelectMultiple(
                        attrs={"class": "multiple-selection"}
                    ),
                    label=sector.name,
                    initial=initial_data,
                )

    def __init__(self, *args, **kwargs):
        if "incident" in kwargs:
            incident = kwargs.pop("incident")
            # get initial data if there are existing
            if incident is not None:
                initial_data = list(incident.impacts.values_list("id", flat=True))
            affected_services = incident.affected_services.all()
            super().__init__(*args, **kwargs)
            self.create_questions(affected_services, initial_data)
        else:
            super().__init__(*args, **kwargs)
        # init the generic choices
        self.fields["generic_impact"].choices = [
            (k.id, k.label) for k in Impact.objects.all().filter(is_generic_impact=True)
        ]
        self.fields["generic_impact"].initial = initial_data


def get_number_of_question(is_preliminary=True):
    categories = (
        QuestionCategory.objects.all()
        .filter(question__is_preliminary=is_preliminary)
        .distinct()
    )

    if is_preliminary is True:
        category_tree = [ContactForm]
        category_tree.append(ImpactedServicesForm)
    else:
        category_tree = [ImpactForFinalNotificationForm]

    for _category in categories:
        category_tree.append(QuestionForm)

    return category_tree


class RegulatorIncidentForm(forms.ModelForm):
    initial = None
    id = 0

    def __init__(self, *args, **kwargs):
        if "initial" in kwargs:
            self.initial = kwargs["initial"]
            self.id = self.initial["id"]
        super().__init__(*args, **kwargs)
        self.fields["regulations"].widget.attrs["disabled"] = True
        self.fields["affected_services"].widget.attrs["disabled"] = True
        self.fields["preliminary_notification_date"].widget.attrs["disabled"] = True
        self.fields["final_notification_date"].widget.attrs["disabled"] = True

    class Meta:
        model = Incident
        fields = [
            "id",
            "incident_id",
            "regulations",
            "affected_services",
            "is_significative_impact",
            "preliminary_notification_date",
            "final_notification_date",
        ]<|MERGE_RESOLUTION|>--- conflicted
+++ resolved
@@ -176,19 +176,12 @@
                             initial_data, "%m/%d/%Y %H:%m:%s"
                         ).date()
             self.fields[str(question.id)] = forms.DateField(
-<<<<<<< HEAD
                 widget=DatePickerInput(
                     options={
                         "format": "MM/DD/YYYY HH:mm:ss",
-                        "maxDate": datetime.today(),
+                        "maxDate": datetime.today().strftime("%m/%d/%Y 23:59:59"),
                     }
                 ),
-=======
-                widget=DatePickerInput(options={
-                    "format": "MM/DD/YYYY HH:mm:ss",
-                    'maxDate': datetime.today().strftime('%m/%d/%Y 23:59:59'),
-                }),
->>>>>>> 31548928
                 required=question.is_mandatory,
                 initial=initial_data,
             )
