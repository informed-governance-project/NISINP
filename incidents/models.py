import pytz
from django.contrib import admin
from django.db import models
from django.db.models import Deferrable
from django.utils import timezone
from django.utils.translation import gettext_lazy as _
from parler.models import TranslatableModel, TranslatedFields

from governanceplatform.settings import TIME_ZONE

from .globals import (
    INCIDENT_EMAIL_TRIGGER_EVENT,
    INCIDENT_STATUS,
    QUESTION_TYPES,
    REVIEW_STATUS,
    SECTOR_REGULATION_WORKFLOW_TRIGGER_EVENT,
    WORKFLOW_REVIEW_STATUS,
)


# impacts of the incident, they are linked to sector
class Impact(TranslatableModel):
    """Defines an impact."""

    translations = TranslatedFields(
        label=models.TextField(verbose_name=_("Label")),
        headline=models.CharField(verbose_name=_("Headline"), max_length=255, blank=True, default=None, null=True),
    )
    regulation = models.ForeignKey(
        "governanceplatform.Regulation",
        on_delete=models.CASCADE,
        verbose_name=_("Regulation")
    )

    sectors = models.ManyToManyField(
        "governanceplatform.Sector", default=None, blank=True,
        verbose_name=_("Sectors")
    )

    # name of the regulator who create the object
    creator_name = models.CharField(verbose_name=_("Creator name"), max_length=255, blank=True, default=None, null=True)
    creator = models.ForeignKey(
        "governanceplatform.regulator",
        verbose_name=_("Creator"),
        on_delete=models.SET_NULL,
        null=True,
        blank=True,
        default=None,
    )

    def __str__(self):
        return self.label if self.label is not None else ""

    class Meta:
        verbose_name_plural = _("Impact")
        verbose_name = _("Impacts")


# category for the question (to order)
class QuestionCategory(TranslatableModel):
    translations = TranslatedFields(
        label=models.CharField(verbose_name=_("Label"), max_length=255, blank=True, default=None, null=True)
    )
    position = models.IntegerField(verbose_name=_("Position"))

    # name of the regulator who create the object
    creator_name = models.CharField(verbose_name=_("Creator name"), max_length=255, blank=True, default=None, null=True)
    creator = models.ForeignKey(
        "governanceplatform.regulator",
        verbose_name=_("Creator"),
        on_delete=models.SET_NULL,
        null=True,
        blank=True,
        default=None,
    )

    def __str__(self):
        return self.label if self.label is not None else ""

    class Meta:
        verbose_name = _("Question Category")
        verbose_name_plural = _("Question Categories")


# questions asked during the Incident notification process
class Question(TranslatableModel):
    question_type = models.CharField(
        max_length=10, choices=QUESTION_TYPES, blank=False, default=QUESTION_TYPES[0][0],
        verbose_name=_("Question Type")
    )  # MULTI, FREETEXT, DATE,
    is_mandatory = models.BooleanField(default=False, verbose_name=_("Mandatory"))
    translations = TranslatedFields(
        label=models.TextField(verbose_name=_("Label")),
        tooltip=models.TextField(verbose_name=_("Tooltip"), blank=True, null=True),
    )
    position = models.IntegerField(verbose_name=_("Position"))
    category = models.ForeignKey(
        QuestionCategory, on_delete=models.SET_NULL, default=None, null=True, blank=True, verbose_name=_("Category")
    )

    # name of the regulator who create the object
    creator_name = models.CharField(verbose_name=_("Creator Name"), max_length=255, blank=True, default=None, null=True)
    creator = models.ForeignKey(
        "governanceplatform.regulator",
        verbose_name=_("Creator"),
        on_delete=models.SET_NULL,
        null=True,
        blank=True,
        default=None,
    )

    @admin.display(description="Predefined Answers")
    def get_predefined_answers(self):
        return [
            predefined_answer.predefined_answer
            for predefined_answer in self.predefinedanswer_set.all()
        ]

    def __str__(self):
        return self.label if self.label is not None else ""

    class Meta:
        verbose_name_plural = _("Question")
        verbose_name = _("Questions")


# answers for the question
class PredefinedAnswer(TranslatableModel):
    translations = TranslatedFields(predefined_answer=models.TextField(verbose_name=_("Answer")))
    question = models.ForeignKey(
        Question, verbose_name=_("Question"), on_delete=models.CASCADE, default=None, null=True
    )
    position = models.IntegerField(verbose_name=_("Position"), blank=True, default=0, null=True)

    # name of the regulator who create the object
    creator_name = models.CharField(verbose_name=_("Creator Name"), max_length=255, blank=True, default=None, null=True)
    creator = models.ForeignKey(
        "governanceplatform.regulator",
        verbose_name=_("Creator"),
        on_delete=models.SET_NULL,
        null=True,
        blank=True,
        default=None,
    )

    def __str__(self):
        return self.predefined_answer if self.predefined_answer is not None else ""

    class Meta:
        verbose_name_plural = _("Question - predefined answers")
        verbose_name = _("Question - predefined answer")


# Email sent from regulator to operator
class Email(TranslatableModel, models.Model):
    translations = TranslatedFields(
        subject=models.CharField(verbose_name=_("Subject"), max_length=255, blank=True, default=None, null=True),
        content=models.TextField(verbose_name=_("Content")),
    )
    name = models.CharField(verbose_name=_("Name"), max_length=255, blank=True, default=None, null=True)
    # name of the regulator who create the object
    creator_name = models.CharField(verbose_name=_("Creator Name"), max_length=255, blank=True, default=None, null=True)
    creator = models.ForeignKey(
        "governanceplatform.regulator",
        verbose_name=_("Creator"),
        on_delete=models.SET_NULL,
        null=True,
        blank=True,
        default=None,
    )

    def __str__(self):
        return self.name if self.name is not None else ""

    class Meta:
        verbose_name_plural = _("Email templates")
        verbose_name = _("Email template")


# Workflow for each sector_regulation, N workflow for 1 reglementation,
# 1 Workflow for N recommendation ?
class Workflow(TranslatableModel):
    translations = TranslatedFields(
        name=models.CharField(verbose_name=_("Name"), max_length=255, blank=True, default=None, null=True)
    )
    is_impact_needed = models.BooleanField(
        default=False, verbose_name=_("Impacts are needed")
    )
    questions = models.ManyToManyField(Question, verbose_name=_("Questions"))

    def __str__(self):
        return self.name if self.name is not None else ""

    class Meta:
        verbose_name_plural = _("Incident reports")
        verbose_name = _("Incident report")

    submission_email = models.ForeignKey(
        Email,
        verbose_name=_("Submision e-mail"),
        on_delete=models.SET_NULL,
        null=True,
        blank=True,
        default=None,
        related_name="submission_email",
    )

    # name of the regulator who create the object
    creator_name = models.CharField(verbose_name=_("Creator Name"), max_length=255, blank=True, default=None, null=True)
    creator = models.ForeignKey(
        "governanceplatform.regulator",
        verbose_name=_("Creator"),
        on_delete=models.SET_NULL,
        null=True,
        blank=True,
        default=None,
    )


# link between a regulation and a regulator,
# a regulator can only create a sector_regulation for the regulation the
# admin platform has designated him
class SectorRegulation(TranslatableModel):
    translations = TranslatedFields(
        # for exemple NIS for energy sector
        name=models.CharField(verbose_name=_("Name"), max_length=255, blank=True, default=None, null=True)
    )
    regulation = models.ForeignKey(
        "governanceplatform.Regulation", on_delete=models.CASCADE, verbose_name=_("Regulation")
    )
    regulator = models.ForeignKey(
        "governanceplatform.Regulator", on_delete=models.CASCADE, verbose_name=_("Regulator")
    )
    workflows = models.ManyToManyField(Workflow, through="SectorRegulationWorkflow", verbose_name=_("Incident reports"))

    sectors = models.ManyToManyField(
        "governanceplatform.Sector", verbose_name=_("Sectors"), default=None, blank=True
    )
    is_detection_date_needed = models.BooleanField(
        default=False, verbose_name=_("Detection date needed")
    )
    # email
    opening_email = models.ForeignKey(
        Email,
        verbose_name=_("Opening e-mail"),
        on_delete=models.SET_NULL,
        null=True,
        blank=True,
        default=None,
        related_name="opening_email",
    )
    closing_email = models.ForeignKey(
        Email,
        verbose_name=_("Closing e-mail"),
        on_delete=models.SET_NULL,
        null=True,
        blank=True,
        default=None,
        related_name="closing_email",
    )
    report_status_changed_email = models.ForeignKey(
        Email,
        verbose_name=_("Email for status change"),
        on_delete=models.SET_NULL,
        null=True,
        blank=True,
        default=None,
        related_name="report_status_changed_email",
    )

    class Meta:
        verbose_name_plural = _("Incident notification workflows")
        verbose_name = _("Incident notification workflow")

    def __str__(self):
        return self.name if self.name is not None else ""


# link between sector regulation and workflows
class SectorRegulationWorkflow(models.Model):
    sector_regulation = models.ForeignKey(SectorRegulation, verbose_name=_("Workflow"), on_delete=models.CASCADE)
    workflow = models.ForeignKey(Workflow, verbose_name=_("Incident report"), on_delete=models.CASCADE)
    position = models.IntegerField(verbose_name=_("Position"), blank=True, default=0, null=True)
    # the delay after the trigger event
    delay_in_hours_before_deadline = models.IntegerField(verbose_name=_("Delay in hours before deadline"), default=0)
    trigger_event_before_deadline = models.CharField(
        verbose_name=_("Trigger event before deadline"),
        max_length=15,
        choices=SECTOR_REGULATION_WORKFLOW_TRIGGER_EVENT,
        blank=False,
        default=SECTOR_REGULATION_WORKFLOW_TRIGGER_EVENT[0][0],
    )
    emails = models.ManyToManyField(Email, verbose_name=_("E-mails"), through="SectorRegulationWorkflowEmail")

    class Meta:
        constraints = [
            models.UniqueConstraint(
                fields=["sector_regulation", "position"],
                name="Unique_SectorRegulationWorkflowPosition",
                deferrable=Deferrable.DEFERRED,
            ),
        ]
        verbose_name_plural = _("Link between workflorw and report")
        verbose_name = _("Links between workflorw and report")

    def __str__(self):
        return self.workflow.name if self.workflow is not None else ""


# for emailing during each workflow
class SectorRegulationWorkflowEmail(TranslatableModel):
    translations = TranslatedFields(
        headline=models.CharField(verbose_name=_("Headline"), max_length=255, blank=True, default=None, null=True),
    )

    sector_regulation_workflow = models.ForeignKey(
        SectorRegulationWorkflow, verbose_name=_("Link between workflorw and report"), on_delete=models.CASCADE
    )
    email = models.ForeignKey(Email, verbose_name=_("E-mail"), on_delete=models.CASCADE)
    # the trigger event which send the email
    trigger_event = models.CharField(
        verbose_name=_("Trigger event"),
        max_length=15,
        choices=INCIDENT_EMAIL_TRIGGER_EVENT,
        blank=False,
        default=INCIDENT_EMAIL_TRIGGER_EVENT[0][0],
    )
    # the delay after the trigger event
    delay_in_hours = models.IntegerField(verbose_name=_("Delay in hour"), default=0)

    class Meta:
        verbose_name_plural = _("Emails for Incident notification workflows")
        verbose_name = _("Email for Incident notification workflow")

    def __str__(self):
        return self.headline if self.headline is not None else ""

    def regulation(self):
        return self.sector_regulation_workflow.sector_regulation.regulation


# incident
class Incident(models.Model):
    # XXXX-SSS-SSS-NNNN-YYYY
    incident_id = models.CharField(max_length=22, verbose_name=_("Incident identifier"))
<<<<<<< HEAD
    incident_timezone = models.CharField(
        max_length=50,
        choices=[(tz, tz) for tz in pytz.all_timezones],
        default=TIME_ZONE,
    )
    incident_notification_date = models.DateTimeField(default=timezone.now)
    incident_detection_date = models.DateTimeField(blank=True, null=True)
    incident_starting_date = models.DateTimeField(blank=True, null=True)
=======
    incident_notification_date = models.DateTimeField(verbose_name=_("Incident notification date"), default=timezone.now)
    incident_detection_date = models.DateTimeField(verbose_name=_("Incident detection date"), blank=True, null=True)
    incident_starting_date = models.DateTimeField(verbose_name=_("Incident starting date"), blank=True, null=True)
>>>>>>> 2407bfd5
    company_name = models.CharField(max_length=100, verbose_name=_("Company name"))
    company = models.ForeignKey(
        "governanceplatform.Company",
        verbose_name=_("Company"),
        on_delete=models.SET_NULL,
        null=True,
        blank=True,
        default=None,
    )
    # we allo to store user in case he is registered
    contact_user = models.ForeignKey(
        "governanceplatform.User",
        verbose_name=_("Contact user"),
        on_delete=models.SET_NULL,
        null=True,
        blank=True,
        default=None,
    )
    contact_lastname = models.CharField(
        max_length=100, verbose_name=_("contact lastname")
    )
    contact_firstname = models.CharField(
        max_length=100, verbose_name=_("contact firstname")
    )
    contact_title = models.CharField(max_length=100, verbose_name=_("contact title"))
    contact_email = models.CharField(max_length=100, verbose_name=_("contact email"))
    contact_telephone = models.CharField(
        max_length=100, verbose_name=_("contact telephone")
    )
    # technical contact
    technical_lastname = models.CharField(
        max_length=100, verbose_name=_("technical lastname")
    )
    technical_firstname = models.CharField(
        max_length=100, verbose_name=_("technical firstname")
    )
    technical_title = models.CharField(
        max_length=100, verbose_name=_("technical title")
    )
    technical_email = models.CharField(
        max_length=100, verbose_name=_("technical email")
    )
    technical_telephone = models.CharField(
        max_length=100, verbose_name=_("technical telephone")
    )

    incident_reference = models.CharField(verbose_name=_("Incident reference"), max_length=255)
    complaint_reference = models.CharField(verbose_name=_("Complaint reference"), max_length=255)

    affected_services = models.ManyToManyField("governanceplatform.Service", verbose_name=_("Affected Service"))
    sector_regulation = models.ForeignKey(
        SectorRegulation,
        verbose_name=_("Workflow"),
        on_delete=models.SET_NULL,
        null=True,
        blank=True,
        default=None,
    )
    # keep a trace of selected sectors
    affected_sectors = models.ManyToManyField("governanceplatform.Sector", verbose_name=_("Affected sectors"))
    workflows = models.ManyToManyField(Workflow, through="IncidentWorkflow", verbose_name=_("Incident reports"))
    impacts = models.ManyToManyField(
        Impact,
        verbose_name=_("Impacts"),
        default=None,
    )
    is_significative_impact = models.BooleanField(
        default=False, verbose_name=_("Significative impact")
    )

    # notification dispatching
    authorities = models.ManyToManyField(
        "governanceplatform.Regulator", related_name="authorities", verbose_name=_("Authorities")
    )

    # status
    review_status = models.CharField(
        max_length=5, choices=REVIEW_STATUS, blank=False, default=REVIEW_STATUS[0][0], verbose_name=_("Review status")
    )
    incident_status = models.CharField(
        max_length=5,
        verbose_name=_("Incident status"),
        choices=INCIDENT_STATUS,
        blank=False,
        default=INCIDENT_STATUS[1][0],
    )

    def get_next_step(self):
        current_workflow = (
            IncidentWorkflow.objects.all()
            .filter(
                incident=self,
            )
            .values_list("workflow")
        )
        regulation = (
            SectorRegulationWorkflow.objects.all()
            .filter(
                sector_regulation=self.sector_regulation,
            )
            .exclude(workflow__in=current_workflow)
            .order_by("position")
        )
        if len(regulation) > 0:
            return regulation[0].workflow
        else:
            return None

    def are_impacts_present(self):
        impacts = Impact.objects.all().filter(
            regulation=self.sector_regulation.regulation,
            sectors__in=self.affected_sectors.all(),
        )
        return impacts.count() > 0

    def get_all_workflows(self):
        workflows = self.sector_regulation.workflows.all().order_by(
            "sectorregulationworkflow__position"
        )
        return list(workflows)

    def get_workflows_completed(self):
        workflows = (
            self.incidentworkflow_set.all()
            .order_by("workflow__sectorregulationworkflow__position", "-timestamp")
            .distinct()
        )
        return workflows

    # TO DO : check if it returns always the correct values
    def get_latest_incident_workflows(self):
        incident_workflows = (
            IncidentWorkflow.objects.filter(
                incident=self,
            )
            .order_by("workflow", "-timestamp")
            .distinct("workflow")
        )

        return incident_workflows

    def get_latest_incident_workflow(self):
        incident_workflow = (
            IncidentWorkflow.objects.filter(
                incident=self,
            )
            .order_by("-timestamp")
            .first()
        )

        return incident_workflow

    def get_latest_incident_workflow_by_workflow(self, workflow):
        incident_workflow = (
            IncidentWorkflow.objects.filter(
                incident=self,
                workflow=workflow,
            )
            .order_by("-timestamp")
            .first()
        )

        return incident_workflow

    def get_previous_workflow(self, workflow):
        current = (
            SectorRegulationWorkflow.objects.all()
            .filter(
                sector_regulation=self.sector_regulation,
                workflow=workflow,
            )
            .first()
        )

        previous = (
            SectorRegulationWorkflow.objects.all()
            .filter(
                sector_regulation=self.sector_regulation,
                position__lt=current.position,
            )
            .order_by("-position")
            .first()
        )

        if previous is not None:
            return previous
        return False

    # check if the previous workflow is filled and no next workflow filled
    def is_fillable(self, workflow):
        if self.incident_status != "CLOSE":
            current = (
                SectorRegulationWorkflow.objects.all()
                .filter(
                    sector_regulation=self.sector_regulation,
                    workflow=workflow,
                )
                .first()
            )
            previous = (
                SectorRegulationWorkflow.objects.all()
                .filter(
                    sector_regulation=self.sector_regulation,
                    position__lt=current.position,
                )
                .order_by("-position")
                .first()
            )
            # i am first
            if previous is None:
                # check if there are other record than me
                existing_workflow = (
                    IncidentWorkflow.objects.all()
                    .filter(
                        incident=self,
                    )
                    .exclude(workflow=workflow)
                    .first()
                )
                if existing_workflow is None:
                    return True
            # i am not first
            else:
                previous_incident_workflow = (
                    IncidentWorkflow.objects.all()
                    .filter(
                        incident=self,
                        workflow=previous.workflow,
                    )
                    .first()
                )
                if previous_incident_workflow is not None:
                    next_workflows = (
                        SectorRegulationWorkflow.objects.all()
                        .filter(
                            sector_regulation=self.sector_regulation,
                            position__gt=current.position,
                        )
                        .order_by("-position")
                        .values_list("workflow", flat=True)
                    )
                    next_incident_workflows = (
                        IncidentWorkflow.objects.all()
                        .filter(
                            incident=self,
                            workflow__in=next_workflows,
                        )
                        .first()
                    )
                    # There are previous and no next sor we are good
                    if next_incident_workflows is None:
                        return True
            return False
        return False

    class meta:
        verbose_name_plural = _("Incident")
        verbose_name = _("Incidents")


# link between incident and workflow
class IncidentWorkflow(models.Model):
    incident = models.ForeignKey(Incident, on_delete=models.CASCADE, verbose_name=_("Incident"))
    workflow = models.ForeignKey(Workflow, on_delete=models.SET_NULL, null=True, verbose_name=_("Incident report"))
    # for versionning
    timestamp = models.DateTimeField(verbose_name=_("Timestamp"), default=timezone.now)
    review_status = models.CharField(
        verbose_name=_("Review status"),
        max_length=5,
        choices=WORKFLOW_REVIEW_STATUS,
        blank=False,
        default=WORKFLOW_REVIEW_STATUS[0][0],
    )
    impacts = models.ManyToManyField(
        Impact,
        verbose_name=_("Impacts"),
        default=None,
    )
    comment = models.TextField(verbose_name=_("Comment"), null=True, blank=True)

    class meta:
        verbose_name_plural = _("Incident")
        verbose_name = _("Incidents")

    def get_previous_workflow(self):
        current = (
            SectorRegulationWorkflow.objects.all()
            .filter(
                sector_regulation=self.incident.sector_regulation,
                workflow=self.workflow,
            )
            .first()
        )

        previous = (
            SectorRegulationWorkflow.objects.all()
            .filter(
                sector_regulation=self.incident.sector_regulation,
                position__lt=current.position,
            )
            .order_by("-position")
            .first()
        )

        if previous is not None:
            return previous
        return False

    def get_next_workflow(self):
        current = (
            SectorRegulationWorkflow.objects.all()
            .filter(
                sector_regulation=self.incident.sector_regulation,
                workflow=self.workflow,
            )
            .first()
        )

        next = (
            SectorRegulationWorkflow.objects.all()
            .filter(
                sector_regulation=self.incident.sector_regulation,
                position__gt=current.position,
            )
            .order_by("position")
            .first()
        )

        if next is not None:
            return next.workflow
        return False


# answers
class Answer(models.Model):
    incident_workflow = models.ForeignKey(IncidentWorkflow, verbose_name=_("Incident report answered"), on_delete=models.CASCADE)
    question = models.ForeignKey(Question, verbose_name=_("Question"), on_delete=models.CASCADE)
    answer = models.TextField(verbose_name=_("Answer"), null=True, blank=True)
    predefined_answers = models.ManyToManyField(PredefinedAnswer, verbose_name=_("Predefined answer"), blank=True)
    timestamp = models.DateTimeField(verbose_name=_("Timestamp"), default=timezone.now)

    class meta:
        verbose_name_plural = _("Answer")
        verbose_name = _("Answers")


# record who has read the reports
class LogReportRead(models.Model):
    user = models.ForeignKey(
        "governanceplatform.User",
        on_delete=models.SET_NULL,
        verbose_name=_("User"),
        null=True,
    )
    timestamp = models.DateTimeField(verbose_name=_("Timestamp"), default=timezone.now)
    # save full name in case of the user is deleted to keep the name
    user_full_name = models.CharField(max_length=250, verbose_name=_("User full name"))
    incident_report = models.ForeignKey(
        IncidentWorkflow,
        verbose_name=_("Incident report answered"),
        on_delete=models.CASCADE,
        null=True,
        default=None,
    )
    incident = models.ForeignKey(
        Incident,
        verbose_name=_("Incident report answered"),
        on_delete=models.CASCADE,
        null=True,
        default=None,
    )
    # the action performed e.g. : read, download
    action = models.CharField(max_length=10, verbose_name=_("Action performed"))

    def save(self, *args, **kwargs):
        self.user_full_name = self.user.get_full_name()
        super().save(*args, **kwargs)<|MERGE_RESOLUTION|>--- conflicted
+++ resolved
@@ -24,21 +24,32 @@
 
     translations = TranslatedFields(
         label=models.TextField(verbose_name=_("Label")),
-        headline=models.CharField(verbose_name=_("Headline"), max_length=255, blank=True, default=None, null=True),
+        headline=models.CharField(
+            verbose_name=_("Headline"),
+            max_length=255,
+            blank=True,
+            default=None,
+            null=True,
+        ),
     )
     regulation = models.ForeignKey(
         "governanceplatform.Regulation",
         on_delete=models.CASCADE,
-        verbose_name=_("Regulation")
+        verbose_name=_("Regulation"),
     )
 
     sectors = models.ManyToManyField(
-        "governanceplatform.Sector", default=None, blank=True,
-        verbose_name=_("Sectors")
+        "governanceplatform.Sector", default=None, blank=True, verbose_name=_("Sectors")
     )
 
     # name of the regulator who create the object
-    creator_name = models.CharField(verbose_name=_("Creator name"), max_length=255, blank=True, default=None, null=True)
+    creator_name = models.CharField(
+        verbose_name=_("Creator name"),
+        max_length=255,
+        blank=True,
+        default=None,
+        null=True,
+    )
     creator = models.ForeignKey(
         "governanceplatform.regulator",
         verbose_name=_("Creator"),
@@ -59,12 +70,20 @@
 # category for the question (to order)
 class QuestionCategory(TranslatableModel):
     translations = TranslatedFields(
-        label=models.CharField(verbose_name=_("Label"), max_length=255, blank=True, default=None, null=True)
+        label=models.CharField(
+            verbose_name=_("Label"), max_length=255, blank=True, default=None, null=True
+        )
     )
     position = models.IntegerField(verbose_name=_("Position"))
 
     # name of the regulator who create the object
-    creator_name = models.CharField(verbose_name=_("Creator name"), max_length=255, blank=True, default=None, null=True)
+    creator_name = models.CharField(
+        verbose_name=_("Creator name"),
+        max_length=255,
+        blank=True,
+        default=None,
+        null=True,
+    )
     creator = models.ForeignKey(
         "governanceplatform.regulator",
         verbose_name=_("Creator"),
@@ -85,8 +104,11 @@
 # questions asked during the Incident notification process
 class Question(TranslatableModel):
     question_type = models.CharField(
-        max_length=10, choices=QUESTION_TYPES, blank=False, default=QUESTION_TYPES[0][0],
-        verbose_name=_("Question Type")
+        max_length=10,
+        choices=QUESTION_TYPES,
+        blank=False,
+        default=QUESTION_TYPES[0][0],
+        verbose_name=_("Question Type"),
     )  # MULTI, FREETEXT, DATE,
     is_mandatory = models.BooleanField(default=False, verbose_name=_("Mandatory"))
     translations = TranslatedFields(
@@ -95,11 +117,22 @@
     )
     position = models.IntegerField(verbose_name=_("Position"))
     category = models.ForeignKey(
-        QuestionCategory, on_delete=models.SET_NULL, default=None, null=True, blank=True, verbose_name=_("Category")
+        QuestionCategory,
+        on_delete=models.SET_NULL,
+        default=None,
+        null=True,
+        blank=True,
+        verbose_name=_("Category"),
     )
 
     # name of the regulator who create the object
-    creator_name = models.CharField(verbose_name=_("Creator Name"), max_length=255, blank=True, default=None, null=True)
+    creator_name = models.CharField(
+        verbose_name=_("Creator Name"),
+        max_length=255,
+        blank=True,
+        default=None,
+        null=True,
+    )
     creator = models.ForeignKey(
         "governanceplatform.regulator",
         verbose_name=_("Creator"),
@@ -126,14 +159,28 @@
 
 # answers for the question
 class PredefinedAnswer(TranslatableModel):
-    translations = TranslatedFields(predefined_answer=models.TextField(verbose_name=_("Answer")))
+    translations = TranslatedFields(
+        predefined_answer=models.TextField(verbose_name=_("Answer"))
+    )
     question = models.ForeignKey(
-        Question, verbose_name=_("Question"), on_delete=models.CASCADE, default=None, null=True
-    )
-    position = models.IntegerField(verbose_name=_("Position"), blank=True, default=0, null=True)
+        Question,
+        verbose_name=_("Question"),
+        on_delete=models.CASCADE,
+        default=None,
+        null=True,
+    )
+    position = models.IntegerField(
+        verbose_name=_("Position"), blank=True, default=0, null=True
+    )
 
     # name of the regulator who create the object
-    creator_name = models.CharField(verbose_name=_("Creator Name"), max_length=255, blank=True, default=None, null=True)
+    creator_name = models.CharField(
+        verbose_name=_("Creator Name"),
+        max_length=255,
+        blank=True,
+        default=None,
+        null=True,
+    )
     creator = models.ForeignKey(
         "governanceplatform.regulator",
         verbose_name=_("Creator"),
@@ -154,12 +201,26 @@
 # Email sent from regulator to operator
 class Email(TranslatableModel, models.Model):
     translations = TranslatedFields(
-        subject=models.CharField(verbose_name=_("Subject"), max_length=255, blank=True, default=None, null=True),
+        subject=models.CharField(
+            verbose_name=_("Subject"),
+            max_length=255,
+            blank=True,
+            default=None,
+            null=True,
+        ),
         content=models.TextField(verbose_name=_("Content")),
     )
-    name = models.CharField(verbose_name=_("Name"), max_length=255, blank=True, default=None, null=True)
+    name = models.CharField(
+        verbose_name=_("Name"), max_length=255, blank=True, default=None, null=True
+    )
     # name of the regulator who create the object
-    creator_name = models.CharField(verbose_name=_("Creator Name"), max_length=255, blank=True, default=None, null=True)
+    creator_name = models.CharField(
+        verbose_name=_("Creator Name"),
+        max_length=255,
+        blank=True,
+        default=None,
+        null=True,
+    )
     creator = models.ForeignKey(
         "governanceplatform.regulator",
         verbose_name=_("Creator"),
@@ -181,7 +242,9 @@
 # 1 Workflow for N recommendation ?
 class Workflow(TranslatableModel):
     translations = TranslatedFields(
-        name=models.CharField(verbose_name=_("Name"), max_length=255, blank=True, default=None, null=True)
+        name=models.CharField(
+            verbose_name=_("Name"), max_length=255, blank=True, default=None, null=True
+        )
     )
     is_impact_needed = models.BooleanField(
         default=False, verbose_name=_("Impacts are needed")
@@ -206,7 +269,13 @@
     )
 
     # name of the regulator who create the object
-    creator_name = models.CharField(verbose_name=_("Creator Name"), max_length=255, blank=True, default=None, null=True)
+    creator_name = models.CharField(
+        verbose_name=_("Creator Name"),
+        max_length=255,
+        blank=True,
+        default=None,
+        null=True,
+    )
     creator = models.ForeignKey(
         "governanceplatform.regulator",
         verbose_name=_("Creator"),
@@ -223,15 +292,23 @@
 class SectorRegulation(TranslatableModel):
     translations = TranslatedFields(
         # for exemple NIS for energy sector
-        name=models.CharField(verbose_name=_("Name"), max_length=255, blank=True, default=None, null=True)
+        name=models.CharField(
+            verbose_name=_("Name"), max_length=255, blank=True, default=None, null=True
+        )
     )
     regulation = models.ForeignKey(
-        "governanceplatform.Regulation", on_delete=models.CASCADE, verbose_name=_("Regulation")
+        "governanceplatform.Regulation",
+        on_delete=models.CASCADE,
+        verbose_name=_("Regulation"),
     )
     regulator = models.ForeignKey(
-        "governanceplatform.Regulator", on_delete=models.CASCADE, verbose_name=_("Regulator")
-    )
-    workflows = models.ManyToManyField(Workflow, through="SectorRegulationWorkflow", verbose_name=_("Incident reports"))
+        "governanceplatform.Regulator",
+        on_delete=models.CASCADE,
+        verbose_name=_("Regulator"),
+    )
+    workflows = models.ManyToManyField(
+        Workflow, through="SectorRegulationWorkflow", verbose_name=_("Incident reports")
+    )
 
     sectors = models.ManyToManyField(
         "governanceplatform.Sector", verbose_name=_("Sectors"), default=None, blank=True
@@ -278,11 +355,19 @@
 
 # link between sector regulation and workflows
 class SectorRegulationWorkflow(models.Model):
-    sector_regulation = models.ForeignKey(SectorRegulation, verbose_name=_("Workflow"), on_delete=models.CASCADE)
-    workflow = models.ForeignKey(Workflow, verbose_name=_("Incident report"), on_delete=models.CASCADE)
-    position = models.IntegerField(verbose_name=_("Position"), blank=True, default=0, null=True)
+    sector_regulation = models.ForeignKey(
+        SectorRegulation, verbose_name=_("Workflow"), on_delete=models.CASCADE
+    )
+    workflow = models.ForeignKey(
+        Workflow, verbose_name=_("Incident report"), on_delete=models.CASCADE
+    )
+    position = models.IntegerField(
+        verbose_name=_("Position"), blank=True, default=0, null=True
+    )
     # the delay after the trigger event
-    delay_in_hours_before_deadline = models.IntegerField(verbose_name=_("Delay in hours before deadline"), default=0)
+    delay_in_hours_before_deadline = models.IntegerField(
+        verbose_name=_("Delay in hours before deadline"), default=0
+    )
     trigger_event_before_deadline = models.CharField(
         verbose_name=_("Trigger event before deadline"),
         max_length=15,
@@ -290,7 +375,9 @@
         blank=False,
         default=SECTOR_REGULATION_WORKFLOW_TRIGGER_EVENT[0][0],
     )
-    emails = models.ManyToManyField(Email, verbose_name=_("E-mails"), through="SectorRegulationWorkflowEmail")
+    emails = models.ManyToManyField(
+        Email, verbose_name=_("E-mails"), through="SectorRegulationWorkflowEmail"
+    )
 
     class Meta:
         constraints = [
@@ -310,11 +397,19 @@
 # for emailing during each workflow
 class SectorRegulationWorkflowEmail(TranslatableModel):
     translations = TranslatedFields(
-        headline=models.CharField(verbose_name=_("Headline"), max_length=255, blank=True, default=None, null=True),
+        headline=models.CharField(
+            verbose_name=_("Headline"),
+            max_length=255,
+            blank=True,
+            default=None,
+            null=True,
+        ),
     )
 
     sector_regulation_workflow = models.ForeignKey(
-        SectorRegulationWorkflow, verbose_name=_("Link between workflorw and report"), on_delete=models.CASCADE
+        SectorRegulationWorkflow,
+        verbose_name=_("Link between workflorw and report"),
+        on_delete=models.CASCADE,
     )
     email = models.ForeignKey(Email, verbose_name=_("E-mail"), on_delete=models.CASCADE)
     # the trigger event which send the email
@@ -343,7 +438,6 @@
 class Incident(models.Model):
     # XXXX-SSS-SSS-NNNN-YYYY
     incident_id = models.CharField(max_length=22, verbose_name=_("Incident identifier"))
-<<<<<<< HEAD
     incident_timezone = models.CharField(
         max_length=50,
         choices=[(tz, tz) for tz in pytz.all_timezones],
@@ -352,11 +446,6 @@
     incident_notification_date = models.DateTimeField(default=timezone.now)
     incident_detection_date = models.DateTimeField(blank=True, null=True)
     incident_starting_date = models.DateTimeField(blank=True, null=True)
-=======
-    incident_notification_date = models.DateTimeField(verbose_name=_("Incident notification date"), default=timezone.now)
-    incident_detection_date = models.DateTimeField(verbose_name=_("Incident detection date"), blank=True, null=True)
-    incident_starting_date = models.DateTimeField(verbose_name=_("Incident starting date"), blank=True, null=True)
->>>>>>> 2407bfd5
     company_name = models.CharField(max_length=100, verbose_name=_("Company name"))
     company = models.ForeignKey(
         "governanceplatform.Company",
@@ -403,10 +492,16 @@
         max_length=100, verbose_name=_("technical telephone")
     )
 
-    incident_reference = models.CharField(verbose_name=_("Incident reference"), max_length=255)
-    complaint_reference = models.CharField(verbose_name=_("Complaint reference"), max_length=255)
-
-    affected_services = models.ManyToManyField("governanceplatform.Service", verbose_name=_("Affected Service"))
+    incident_reference = models.CharField(
+        verbose_name=_("Incident reference"), max_length=255
+    )
+    complaint_reference = models.CharField(
+        verbose_name=_("Complaint reference"), max_length=255
+    )
+
+    affected_services = models.ManyToManyField(
+        "governanceplatform.Service", verbose_name=_("Affected Service")
+    )
     sector_regulation = models.ForeignKey(
         SectorRegulation,
         verbose_name=_("Workflow"),
@@ -416,8 +511,12 @@
         default=None,
     )
     # keep a trace of selected sectors
-    affected_sectors = models.ManyToManyField("governanceplatform.Sector", verbose_name=_("Affected sectors"))
-    workflows = models.ManyToManyField(Workflow, through="IncidentWorkflow", verbose_name=_("Incident reports"))
+    affected_sectors = models.ManyToManyField(
+        "governanceplatform.Sector", verbose_name=_("Affected sectors")
+    )
+    workflows = models.ManyToManyField(
+        Workflow, through="IncidentWorkflow", verbose_name=_("Incident reports")
+    )
     impacts = models.ManyToManyField(
         Impact,
         verbose_name=_("Impacts"),
@@ -429,12 +528,18 @@
 
     # notification dispatching
     authorities = models.ManyToManyField(
-        "governanceplatform.Regulator", related_name="authorities", verbose_name=_("Authorities")
+        "governanceplatform.Regulator",
+        related_name="authorities",
+        verbose_name=_("Authorities"),
     )
 
     # status
     review_status = models.CharField(
-        max_length=5, choices=REVIEW_STATUS, blank=False, default=REVIEW_STATUS[0][0], verbose_name=_("Review status")
+        max_length=5,
+        choices=REVIEW_STATUS,
+        blank=False,
+        default=REVIEW_STATUS[0][0],
+        verbose_name=_("Review status"),
     )
     incident_status = models.CharField(
         max_length=5,
@@ -619,8 +724,15 @@
 
 # link between incident and workflow
 class IncidentWorkflow(models.Model):
-    incident = models.ForeignKey(Incident, on_delete=models.CASCADE, verbose_name=_("Incident"))
-    workflow = models.ForeignKey(Workflow, on_delete=models.SET_NULL, null=True, verbose_name=_("Incident report"))
+    incident = models.ForeignKey(
+        Incident, on_delete=models.CASCADE, verbose_name=_("Incident")
+    )
+    workflow = models.ForeignKey(
+        Workflow,
+        on_delete=models.SET_NULL,
+        null=True,
+        verbose_name=_("Incident report"),
+    )
     # for versionning
     timestamp = models.DateTimeField(verbose_name=_("Timestamp"), default=timezone.now)
     review_status = models.CharField(
@@ -692,10 +804,18 @@
 
 # answers
 class Answer(models.Model):
-    incident_workflow = models.ForeignKey(IncidentWorkflow, verbose_name=_("Incident report answered"), on_delete=models.CASCADE)
-    question = models.ForeignKey(Question, verbose_name=_("Question"), on_delete=models.CASCADE)
+    incident_workflow = models.ForeignKey(
+        IncidentWorkflow,
+        verbose_name=_("Incident report answered"),
+        on_delete=models.CASCADE,
+    )
+    question = models.ForeignKey(
+        Question, verbose_name=_("Question"), on_delete=models.CASCADE
+    )
     answer = models.TextField(verbose_name=_("Answer"), null=True, blank=True)
-    predefined_answers = models.ManyToManyField(PredefinedAnswer, verbose_name=_("Predefined answer"), blank=True)
+    predefined_answers = models.ManyToManyField(
+        PredefinedAnswer, verbose_name=_("Predefined answer"), blank=True
+    )
     timestamp = models.DateTimeField(verbose_name=_("Timestamp"), default=timezone.now)
 
     class meta:
