import logging
import math

from django.utils import timezone

from incidents.email import send_email
from incidents.models import Incident, IncidentWorkflow, SectorRegulationWorkflow
<<<<<<< HEAD
=======

logger = logging.getLogger(__name__)
>>>>>>> 0f7ff460


# Script to run every hour
def run(logger=logger):
    logger.info("running workflow_update_status.py")
    # for all unclosed incident
    actual_time = timezone.now()
    ongoing_incidents = Incident.objects.filter(incident_status="GOING")
    for incident in ongoing_incidents:
        incident_workflows = incident.get_latest_incident_workflows().exclude(
            review_status__in=["PASS", "OUT"]
        )
        for incident_workflow in incident_workflows:
            sector_regulation_workflow = SectorRegulationWorkflow.objects.filter(
                sector_regulation=incident.sector_regulation,
                workflow=incident_workflow.workflow,
            ).first()

            if not sector_regulation_workflow:
                continue

            trigger_event = sector_regulation_workflow.trigger_event_before_deadline
            delay_in_hours = sector_regulation_workflow.delay_in_hours_before_deadline

            # check notif date
            if trigger_event == "NOTIF_DATE":
                dt = actual_time - incident_workflow.timestamp

            # detection date
            elif (
                trigger_event == "DETECT_DATE"
                and incident.incident_detection_date is not None
            ):
                dt = actual_time - incident.incident_detection_date

            # previous incident_workflow
            elif trigger_event == "PREV_WORK":
                prev_workflow = incident_workflow.get_previous_workflow()
                if not prev_workflow:
                    continue

                previous_incident_workflow = (
                    IncidentWorkflow.objects.filter(
                        incident=incident,
                        workflow=prev_workflow,
                    )
                    .order_by("-timestamp")
                    .first()
                )
                if not previous_incident_workflow:
                    continue

                dt = actual_time - previous_incident_workflow.timestamp
            else:
                continue

            if dt and math.floor(dt.total_seconds() / 60 / 60) >= delay_in_hours:
                incident_workflow.review_status = "OUT"
                incident_workflow.save()
<<<<<<< HEAD
                send_email(
                    incident.sector_regulation.report_status_changed_email,
                    incident,
                )
=======
                if incident.sector_regulation.report_status_changed_email:
                    send_email(
                        incident.sector_regulation.report_status_changed_email,
                        incident,
                    )
>>>>>>> 0f7ff460
<|MERGE_RESOLUTION|>--- conflicted
+++ resolved
@@ -5,11 +5,8 @@
 
 from incidents.email import send_email
 from incidents.models import Incident, IncidentWorkflow, SectorRegulationWorkflow
-<<<<<<< HEAD
-=======
 
 logger = logging.getLogger(__name__)
->>>>>>> 0f7ff460
 
 
 # Script to run every hour
@@ -69,15 +66,8 @@
             if dt and math.floor(dt.total_seconds() / 60 / 60) >= delay_in_hours:
                 incident_workflow.review_status = "OUT"
                 incident_workflow.save()
-<<<<<<< HEAD
-                send_email(
-                    incident.sector_regulation.report_status_changed_email,
-                    incident,
-                )
-=======
                 if incident.sector_regulation.report_status_changed_email:
                     send_email(
                         incident.sector_regulation.report_status_changed_email,
                         incident,
-                    )
->>>>>>> 0f7ff460
+                    )