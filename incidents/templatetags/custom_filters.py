import json
import math

from django import template
from django.conf import settings
from django.core.serializers.json import DjangoJSONEncoder
from django.utils import timezone
from django.utils.translation import gettext as _

from incidents.models import IncidentWorkflow, SectorRegulationWorkflow

register = template.Library()


@register.filter
def get_class_name(value):
    return value.__class__.__name__


@register.filter
def get_item(dictionary, key):
    return dictionary.get(key)


@register.filter
def index(indexable, i):
    return indexable[int(i)]


@register.filter()
def translate(text):
    return _(text)


@register.simple_tag
def status_class(value):
    if value == "PASS":
        return "table-success"
    elif value == "FAIL":
        return "table-danger"
    elif value == "DELIV":
        return "table-info"
    elif value == "OUT":
        return "table-dark"
    else:
        return "table-secondary"


@register.simple_tag
def status_class_without_incident_workflow(report, incident):
    value = is_deadline_exceeded(report, incident)
    if value == _("Passed"):
        return "table-success"
    elif value == _("Failed"):
        return "table-danger"
    elif value == _("Submitted"):
        return "table-info"
    elif value == _("Submission overdue"):
        return "table-dark"
    else:
        return "table-secondary"


@register.simple_tag
def get_review_status_name(value):
    if value == "PASS":
        return _("Passed")
    elif value == "FAIL":
        return _("Failed")
    elif value == "DELIV":
        return _("Submitted")
    elif value == "OUT":
        return _("Submission overdue")
    else:
        return _("Unsubmitted")


@register.filter
def filter_workflows(incidentWorkflows, report_id):
    for incidentworkflow in incidentWorkflows:
        if incidentworkflow.workflow.pk == report_id:
            return incidentworkflow
    return None


# return the incident workflow with form and be sure it's the last one
@register.filter
def filter_workflows_forms(incident, report):
    latest_incident_workflow = incident.get_latest_incident_workflow_by_workflow(report)
    if latest_incident_workflow is not None:
        latest_incident_workflow_id = latest_incident_workflow.id
    report_id = report.id
    incidentWorkflows_forms = incident.formsWorkflow
    for incidentworkflow in incidentWorkflows_forms:
        if latest_incident_workflow is not None:
            if (
                incidentworkflow.instance.workflow.pk == report_id
                and incidentworkflow.instance.id == latest_incident_workflow_id
            ):
                return incidentworkflow
        else:
            if incidentworkflow.instance.workflow.pk == report_id:
                return incidentworkflow
    return None


@register.simple_tag
def is_workflow_disabled(allWorkflows, incidentWorkflows, report):
    current_index = allWorkflows.index(report)

    if not incidentWorkflows and not current_index == 0:
        return True

    workflow_list = [workflow.workflow for workflow in incidentWorkflows]

    if (
        current_index < len(allWorkflows) - 1
        and allWorkflows[current_index + 1] in workflow_list
    ):
        return True

    if (
        current_index < len(allWorkflows) - 1
        and current_index > 1
        and allWorkflows[current_index - 1] not in workflow_list
    ):
        return True

    if (
        len(allWorkflows) > 1
        and current_index == len(allWorkflows) - 1
        and allWorkflows[current_index - 1] not in workflow_list
    ):
        return True

    return False


@register.simple_tag
def is_deadline_exceeded(report, incident):
    if incident is not None and report is not None:
        sr_workflow = (
            SectorRegulationWorkflow.objects.all()
            .filter(
                sector_regulation=incident.sector_regulation,
                workflow=report,
            )
            .first()
        )
        actual_time = timezone.now()
        if sr_workflow.trigger_event_before_deadline == "DETECT_DATE":
            if incident.incident_detection_date is not None:
                dt = actual_time - incident.incident_detection_date
                if (
                    math.floor(dt.total_seconds() / 60 / 60)
                    >= sr_workflow.delay_in_hours_before_deadline
                ):
                    return _("Submission overdue")
        elif sr_workflow.trigger_event_before_deadline == "NOTIF_DATE":
            dt = actual_time - incident.incident_notification_date
            if (
                math.floor(dt.total_seconds() / 60 / 60)
                >= sr_workflow.delay_in_hours_before_deadline
            ):
                return _("Submission overdue")
        elif (
            sr_workflow.trigger_event_before_deadline == "PREV_WORK"
            and incident.get_previous_workflow(report) is not False
        ):
            previous_workflow = incident.get_previous_workflow(report)
            previous_incident_workflow = (
                IncidentWorkflow.objects.all()
                .filter(incident=incident, workflow=previous_workflow.workflow)
                .order_by("-timestamp")
                .first()
            )
            if previous_incident_workflow is not None:
                dt = actual_time - previous_incident_workflow.timestamp
                if (
                    math.floor(dt.total_seconds() / 60 / 60)
                    >= sr_workflow.delay_in_hours_before_deadline
                ):
                    return _("Submission overdue")

    return _("Unsubmitted")


# get the incident workflow by workflow and incident to see the historic for regulator
# @register.filter
# def get_incident_workflow_by_workflow(incident, workflow):
#     latest_incident_workflow = incident.get_latest_incident_workflow_by_workflow(
#         workflow
#     )

#     if latest_incident_workflow is None:
#         queryset = IncidentWorkflow.objects.filter(
#             incident=incident, workflow=workflow
#         ).order_by("-timestamp")
#     else:
#         queryset = (
#             IncidentWorkflow.objects.filter(incident=incident, workflow=workflow)
#             .exclude(id=latest_incident_workflow.id)
#             .order_by("-timestamp")
#         )

#     if not queryset:
#         return None

#     data = list(queryset.values("id", "timestamp"))
#     for item in data:
#         item["timestamp"] = item["timestamp"].isoformat()

# return json.dumps(data, cls=DjangoJSONEncoder)


# get the incident workflow by workflow and incident to see the historic for operator
@register.filter
def get_incident_workflow_by_workflow(incident, workflow):
    queryset = (
        IncidentWorkflow.objects.all()
        .filter(incident=incident, workflow=workflow)
        .order_by("-timestamp")
    )

    if not queryset:
        return None

    data = list(queryset.values("id", "timestamp"))
    for item in data:
        item["timestamp"] = item["timestamp"].isoformat()

    return json.dumps(data, cls=DjangoJSONEncoder)


# replace a field in the URL, used for filter + pagination
@register.simple_tag
def url_replace(request, field, value):
    d = request.GET.copy()
    d[field] = value
    return d.urlencode()


# get settings value
@register.simple_tag
def settings_value(name):
<<<<<<< HEAD
    return getattr(settings, name, "")
=======
    return getattr(settings, name, "")


@register.filter
def range_list(value):
    return range(1, int(value) + 1)
>>>>>>> 39a2c58c
<|MERGE_RESOLUTION|>--- conflicted
+++ resolved
@@ -243,13 +243,9 @@
 # get settings value
 @register.simple_tag
 def settings_value(name):
-<<<<<<< HEAD
     return getattr(settings, name, "")
-=======
-    return getattr(settings, name, "")
 
 
 @register.filter
 def range_list(value):
-    return range(1, int(value) + 1)
->>>>>>> 39a2c58c
+    return range(1, int(value) + 1)