# import hashlib
# import json

from datetime import date
from urllib.parse import urlparse

from django.contrib import messages
from django.contrib.auth.decorators import login_required
from django.core.paginator import Paginator, EmptyPage, PageNotAnInteger
from django.http import HttpResponse, HttpResponseRedirect, JsonResponse
from django.shortcuts import redirect, render
from django.utils import timezone
from django.utils.translation import gettext as _
from django_otp.decorators import otp_required
from formtools.wizard.views import SessionWizardView

from governanceplatform.helpers import (
    get_active_company_from_session,
    is_user_regulator,
    user_in_group,
)
from governanceplatform.models import Regulation, Regulator, Sector
from governanceplatform.settings import (
    MAX_PRELIMINARY_NOTIFICATION_PER_DAY_PER_USER,
    PUBLIC_URL,
    SITE_NAME,
)

from .decorators import regulator_role_required
from .email import send_email
from .filters import IncidentFilter
from .forms import (
    ContactForm,
    ImpactForm,
    IncidenteDateForm,
    IncidentStatusForm,
    IncidentWorkflowForm,
    QuestionForm,
    RegulationForm,
    RegulatorForm,
    RegulatorIncidentWorkflowCommentForm,
    get_forms_list,
)
from .models import (
    Answer,
    Incident,
    IncidentWorkflow,
    PredefinedAnswer,
    Question,
    SectorRegulation,
    SectorRegulationWorkflow,
    Workflow,
)
from .pdf_generation import get_pdf_report


@login_required
@otp_required
def get_incidents(request):
    """Returns the list of incidents depending on the account type."""
    user = request.user
    incidents = Incident.objects.order_by("-incident_notification_date")

    if is_user_regulator(user):
        # Filter indients by regulator

        incidents = incidents.filter(
            sector_regulation__regulator__in=user.regulators.all()
        )
        if user_in_group(user, "RegulatorUser"):
            # RegulatorUser has access to all incidents linked by sectors.
            incidents = incidents.filter(
                affected_sectors__in=request.user.sectors.all()
            )
        for incident in incidents:
            incident.formsWorkflow = []
            for workflow_completed in incident.get_workflows_completed():
                incident.formsWorkflow.append(
                    IncidentWorkflowForm(instance=workflow_completed)
                )
            incident.formsStatus = IncidentStatusForm(
                instance=incident,
            )

        f = IncidentFilter(request.GET, queryset=incidents)
    elif user_in_group(user, "OperatorAdmin"):
        # OperatorAdmin can see all the reports of the selected company.
        incidents = incidents.filter(company__id=request.session.get("company_in_use"))
        f = IncidentFilter(request.GET, queryset=incidents)
    # RegulatorAdmin can see all the incidents reported by operators.
    else:
        # OperatorUser and IncidentUser can see only their reports.
        incidents = incidents.filter(contact_user=user)
        f = IncidentFilter(request.GET, queryset=incidents)

    if request.GET.get("incidentId"):
        # Search by incident id
        incidents = incidents.filter(
            incident_id__icontains=request.GET.get("incidentId")
        ).distinct()

    # Show 10 incidents per page.
    incident_list = f.qs
    paginator = Paginator(incident_list, 10)
    page_number = request.GET.get("page", 1)
    try:
        response = paginator.page(page_number)
    except PageNotAnInteger:
        response = paginator.page(1)
    except EmptyPage:
        response = paginator.page(paginator.num_pages)

    # add paggination to the regular incidents view.
    return render(
        request,
        "regulator/incidents.html"
        if is_user_regulator(request.user)
        else "incidents.html",
        context={
            "site_name": SITE_NAME,
<<<<<<< HEAD
            "incidents": incidents,
            "incidents_page": incidents_page,
            "filter": f,
=======
            "paginator": paginator,
            "filter": f,
            "incidents": response,
>>>>>>> 3910b872
        },
    )


@login_required
@otp_required
def get_form_list(request, form_list=None):
    if is_incidents_report_limit_reached(request):
        return HttpResponseRedirect("/incidents")
    """Initialize data for the preliminary notification."""
    if form_list is None:
        form_list = get_forms_list()
    return FormWizardView.as_view(
        form_list,
        initial_dict={"0": ContactForm.prepare_initial_value(request=request)},
        condition_dict={
            "3": show_sector_form_condition,
            "4": show_dection_date_form_condition,
        },
    )(request)


@login_required
@otp_required
def get_next_workflow(request, form_list=None, incident_id=None):
    if form_list is None and incident_id is not None:
        incident = Incident.objects.get(id=incident_id)
        form_list = get_forms_list(incident=incident)
    if incident_id is not None:
        request.incident = incident_id
        request.incident_workflow = None
    return WorkflowWizardView.as_view(
        form_list,
    )(request)


def create_workflow(request):
    incident_id = request.GET.get("incident_id", None)
    workflow_id = request.GET.get("workflow_id", None)
    if not workflow_id and not incident_id:
        messages.error(request, _("Missing data to create the incident report"))
        return redirect("incidents")

    incident = Incident.objects.filter(pk=incident_id).first()
    workflow = Workflow.objects.filter(id=workflow_id).first()

    if not workflow:
        messages.error(request, _("Workflow not found"))
        return redirect("incidents")

    if not incident:
        messages.error(request, _("Incident not found"))
        return redirect("incidents")

    if not incident.is_fillable(workflow):
        messages.error(request, _("Forbidden"))
        return redirect("incidents")

    form_list = get_forms_list(incident=incident)
    request.incident = incident_id
    request.workflow = workflow
    request.incident_workflow = None
    return WorkflowWizardView.as_view(
        form_list,
    )(request)


@login_required
@otp_required
def edit_workflow(request):
    incident_id = request.GET.get("incident_id", None)
    workflow_id = request.GET.get("workflow_id", None)
    incident_workflow_id = request.GET.get("incident_workflow_id", None)
    user = request.user
    incident_workflow = None
    if not workflow_id and not incident_id and not incident_workflow_id:
        messages.warning(request, _("No incident report found"))
        return redirect("incidents")
    elif workflow_id and incident_id:
        incident = Incident.objects.filter(pk=incident_id).first()
        workflow = Workflow.objects.filter(id=workflow_id).first()
        if not workflow:
            messages.error(request, _("Workflow not found"))
            return redirect("incidents")
        if not incident:
            messages.error(request, _("Incident not found"))
            return redirect("incidents")
        if not is_user_regulator(user):
            if not incident.is_fillable(workflow):
                messages.error(request, _("Forbidden"))
                return redirect("incidents")
    # for the moment we only pass the incident workflow for regulator
    elif incident_workflow_id and is_user_regulator(user):
        incident_workflow = IncidentWorkflow.objects.get(pk=incident_workflow_id)
    else:
        messages.error(request, _("Forbidden"))
        return redirect("incidents")

    if incident_workflow is None:
        incident_workflow = IncidentWorkflow.objects.filter(
            incident=incident_id, workflow=workflow_id
        ).order_by("timestamp")
        incident_workflow = incident_workflow.last()
        request.incident = incident_workflow.incident.id

    if incident_workflow:
        form_list = get_forms_list(
            incident=incident_workflow.incident,
            workflow=incident_workflow.workflow,
            is_regulator=is_user_regulator(user),
        )
        request.incident_workflow = incident_workflow.id
        return WorkflowWizardView.as_view(
            form_list,
        )(request)

    messages.warning(request, _("No incident report found"))
    return redirect("incidents")


@login_required
@otp_required
def edit_impacts(request, incident_id=None):
    # OperatorAdmin can access only incidents related to selected company.
    if (
        user_in_group(request.user, "OperatorAdmin")
        and not Incident.objects.filter(
            pk=incident_id, company__id=request.session.get("company_in_use")
        ).exists()
    ):
        return HttpResponseRedirect("/incidents")
    # OperatorStaff and IncidentUser can access only their incidents.
    if (
        not is_user_regulator(request.user)
        and not user_in_group(request.user, "OperatorAdmin")
        and not Incident.objects.filter(
            pk=incident_id, contact_user=request.user
        ).exists()
    ):
        return HttpResponseRedirect("/incidents")

    if incident_id is not None:
        incident = Incident.objects.get(id=incident_id)

    form = ImpactForm(
        incident=incident, data=request.POST if request.method == "POST" else None
    )

    if request.method == "POST":
        if form.is_valid():
            incident.impacts.set(form.cleaned_data["impacts"])
            if len(form.cleaned_data["impacts"]) > 0:
                incident.is_significative_impact = True
            else:
                incident.is_significative_impact = False
            incident.save()
            return HttpResponseRedirect("/incidents")

    return render(request, "edit_impacts.html", {"form": form, "incident": incident})


@login_required
@otp_required
@regulator_role_required
def get_regulator_incident_edit_form(request, incident_id: int):
    """Returns the list of incident as regulator."""
    # RegulatorUser can access only incidents from accessible sectors.
    if (
        user_in_group(request.user, "RegulatorUser")
        and not Incident.objects.filter(
            pk=incident_id, affected_sectors__in=request.user.sectors.all()
        ).exists()
    ):
        return HttpResponseRedirect("/incidents")

    workflow_id = request.GET.get("workflow_id", None)
    incident = Incident.objects.get(pk=incident_id)
    if workflow_id and IncidentWorkflow.objects.filter(pk=workflow_id).exists():
        workflow = IncidentWorkflow.objects.get(pk=workflow_id)
        workflow_form = IncidentWorkflowForm(
            instance=workflow,
            data=request.POST if request.method == "POST" else None,
        )
        if request.method == "POST":
            if workflow_form.is_valid():
                response = {"id": workflow.pk}
                for field_name, field_value in workflow_form.cleaned_data.items():
                    if field_value:
                        response[field_name] = field_value
                        setattr(workflow, field_name, field_value)
                    else:
                        response[field_name] = workflow_form.initial[field_name]
                        setattr(
                            workflow,
                            field_name,
                            workflow_form.initial[field_name],
                        )
                workflow.save()

            return JsonResponse(response)

    incident_form = IncidentStatusForm(
        instance=incident, data=request.POST if request.method == "POST" else None
    )
    if request.method == "POST":
        # TO DO : improve, but we can't check if the form is valid because we send only one value
        if incident_form is not None:
            # need to validate to get the cleaned data
            incident_form.is_valid()
            response = {"id": incident.pk}
            for field_name, field_value in incident_form.cleaned_data.items():
                if field_value:
                    response[field_name] = field_value
                    setattr(incident, field_name, field_value)
                else:
                    response[field_name] = incident_form.initial[field_name]
                    setattr(
                        incident,
                        field_name,
                        incident_form.initial[field_name],
                    )
            incident.save()

    return JsonResponse(response)


@login_required
@otp_required
def get_edit_incident_timeline_form(request, incident_id: int):
    # RegulatorUser can access only incidents from accessible sectors.
    if (
        user_in_group(request.user, "RegulatorUser")
        and not Incident.objects.filter(
            pk=incident_id, affected_sectors__in=request.user.sectors.all()
        ).exists()
    ):
        return HttpResponseRedirect("/incidents")
    # OperatorAdmin can access only incidents related to selected company.
    elif (
        user_in_group(request.user, "OperatorAdmin")
        and not Incident.objects.filter(
            pk=incident_id, company__id=request.session.get("company_in_use")
        ).exists()
    ):
        return HttpResponseRedirect("/incidents")
    # OperatorStaff and IncidentUser can access only their reports.
    elif (
        not is_user_regulator(request.user)
        and not user_in_group(request.user, "OperatorAdmin")
        and not Incident.objects.filter(
            pk=incident_id, contact_user=request.user
        ).exists()
    ):
        return HttpResponseRedirect("/incidents")

    incident = Incident.objects.get(pk=incident_id)

    incident_date_form = IncidenteDateForm(
        instance=incident, data=request.POST if request.method == "POST" else None
    )
    if request.method == "POST":
        if incident_date_form.is_valid():
            incident_date_form.save()
            messages.success(
                request,
                f"Incident {incident.incident_id} has been successfully saved.",
            )
            response = HttpResponseRedirect(
                request.session.get("return_page", "/incidents")
            )
            try:
                del request.session["return_page"]
            except KeyError:
                pass

            return response

    if not request.session.get("return_page"):
        request.session["return_page"] = request.headers.get("referer", "/incidents")

    return render(
        request,
        "edit_incident_timeline.html",
        context={
            "form": incident_date_form,
            "incident": incident,
        },
    )


@login_required
@otp_required
def download_incident_pdf(request, incident_id: int):
    target = request.headers.get("referer", "/")
    if not can_redirect(target):
        target = "/"

    # RegulatorUser can access only incidents from accessible sectors.
    if (
        user_in_group(request.user, "RegulatorUser")
        and not Incident.objects.filter(
            pk=incident_id, affected_services__sector__in=request.user.sectors.all()
        ).exists()
    ):
        messages.warning(
            request, _("You can only access incidents from accessible sectors.")
        )
        return HttpResponseRedirect("/incidents")
    # OperatorAdmin can access only incidents related to selected company.
    if (
        user_in_group(request.user, "OperatorAdmin")
        and not Incident.objects.filter(
            pk=incident_id, company__id=request.session.get("company_in_use")
        ).exists()
    ):
        messages.warning(
            request, _("You can only access incidents related to selected company.")
        )
        return HttpResponseRedirect("/incidents")
    # OperatorStaff and IncidentUser can access only their reports.
    if (
        not is_user_regulator(request.user)
        and not user_in_group(request.user, "OperatorAdmin")
        and not Incident.objects.filter(
            pk=incident_id, contact_user=request.user
        ).exists()
    ):
        messages.warning(
            request, _("You can only access the incidents reports you have created.")
        )
        return HttpResponseRedirect("/incidents")

    incident = Incident.objects.get(pk=incident_id)

    try:
        pdf_report = get_pdf_report(incident, request)
    except Exception:
        messages.warning(request, _("An error occurred when generating the report."))
        return HttpResponseRedirect(target)

    response = HttpResponse(pdf_report, content_type="application/pdf")
    response["Content-Disposition"] = "attachment;filename=Incident_{}_{}.pdf".format(
        incident_id, date.today()
    )

    return response


def is_incidents_report_limit_reached(request):
    if request.user.is_authenticated:
        # if a user make too many declaration we prevent to save
        number_preliminary_today = Incident.objects.filter(
            contact_user=request.user, incident_notification_date=date.today()
        ).count()
        if number_preliminary_today >= MAX_PRELIMINARY_NOTIFICATION_PER_DAY_PER_USER:
            messages.warning(
                request,
                _(
                    "The incidents reports per day have been reached. Try again tomorrow."
                ),
            )
            return True
    return False


# remove a prefix on a multivaluedict object
def get_temporary_cleaned_data(MultivalueDict, prefix):
    for d in list(MultivalueDict):
        if d.startswith(prefix):
            MultivalueDict.setlist(d[2:], MultivalueDict.getlist(d))
            del MultivalueDict[d]
    return MultivalueDict


# if there are no sectors don't show sectors, condition dict for wizard
def show_sector_form_condition(wizard):
    data1 = wizard.storage.get_step_data("1")
    if data1 is not None:
        data1 = get_temporary_cleaned_data(data1, "1-")
    data2 = wizard.storage.get_step_data("2")
    if data2 is not None:
        data2 = get_temporary_cleaned_data(data2, "2-")
    temp_regulator_form = RegulatorForm(
        data=data1,
    )
    regulators = None
    if data1 is not None and data1.get("regulators") is not None:
        regulators = Regulator.objects.all().filter(pk__in=data1.getlist("regulators"))
    temp_regulation_form = RegulationForm(
        data=data2, initial={"regulators": regulators}
    )
    data_regulation = data_regulator = None

    if temp_regulation_form.is_valid() and temp_regulator_form.is_valid():
        data_regulation = temp_regulation_form.cleaned_data
        data_regulator = temp_regulator_form.cleaned_data

    has_sector = False
    if data_regulator is not None and data_regulation is not None:
        ids = data_regulation.get("regulations", "")
        regulations = Regulation.objects.filter(id__in=ids)
        ids = data_regulator.get("regulators", "")
        regulators = Regulator.objects.filter(id__in=ids)
        sector_regulations = SectorRegulation.objects.all().filter(
            regulation__in=regulations, regulator__in=regulators
        )

        for sector_regulation in sector_regulations:
            for __sector in sector_regulation.sectors.all():
                has_sector = True
    return has_sector


def show_dection_date_form_condition(wizard):
    data1 = wizard.storage.get_step_data("1")
    if data1 is not None:
        data1 = get_temporary_cleaned_data(data1, "1-")
    data2 = wizard.storage.get_step_data("2")
    if data2 is not None:
        data2 = get_temporary_cleaned_data(data2, "2-")
    temp_regulator_form = RegulatorForm(
        data=data1,
    )
    regulators = None
    if data1 is not None and data1.get("regulators") is not None:
        regulators = Regulator.objects.all().filter(pk__in=data1.getlist("regulators"))
    temp_regulation_form = RegulationForm(
        data=data2, initial={"regulators": regulators}
    )
    data_regulation = data_regulator = None

    if temp_regulation_form.is_valid() and temp_regulator_form.is_valid():
        data_regulation = temp_regulation_form.cleaned_data
        data_regulator = temp_regulator_form.cleaned_data

    detection_date_needed = False
    if data_regulator is not None and data_regulation is not None:
        ids = data_regulation.get("regulations", "")
        regulations = Regulation.objects.filter(id__in=ids)
        ids = data_regulator.get("regulators", "")
        regulators = Regulator.objects.filter(id__in=ids)
        sector_regulations = SectorRegulation.objects.all().filter(
            regulation__in=regulations, regulator__in=regulators
        )

        for sector_regulation in sector_regulations:
            if sector_regulation.is_detection_date_needed:
                detection_date_needed = True
    return detection_date_needed


class FormWizardView(SessionWizardView):
    """Wizard to manage the preliminary form."""

    template_name = "declaration.html"

    def __init__(self, **kwargs):
        self.form_list = kwargs.pop("form_list")
        self.initial_dict = kwargs.pop("initial_dict")
        return super().__init__(**kwargs)

    def get_form(self, step=None, data=None, files=None):
        # active_company = get_active_company_from_session(self.request)
        if step is None:
            step = self.steps.current

        if step == "2":
            step1data = self.get_cleaned_data_for_step("1")
            if step1data is None:
                messages.warning(self.request, _("Please select at least 1 regulator"))

        form = super().get_form(step, data, files)
        return form

    def get_context_data(self, form, **kwargs):
        context = super().get_context_data(form=form, **kwargs)

        context["steps"] = [
            _("Contact"),
            _("Regulators"),
            _("Regulations"),
            _("Sectors"),
            _("Detection date"),
        ]

        return context

    def render_goto_step(self, goto_step, **kwargs):
        form1 = self.get_form(
            self.steps.current, data=self.request.POST, files=self.request.FILES
        )

        self.storage.set_step_data(self.steps.current, self.process_step(form1))
        self.storage.set_step_files(self.steps.current, self.process_step_files(form1))

        self.storage.current_step = goto_step
        form = self.get_form(
            data=self.storage.get_step_data(self.steps.current),
            files=self.storage.get_step_files(self.steps.current),
        )
        return self.render(form, **kwargs)

    def get_form_initial(self, step):
        if step == "2":
            step1data = self.get_cleaned_data_for_step("1")
            if step1data:
                ids = step1data.get("regulators", "")
                regulators = Regulator.objects.filter(id__in=ids)
                return self.initial_dict.get(step, {"regulators": regulators})
        if step == "3":
            step2data = self.get_cleaned_data_for_step("2")
            step1data = self.get_cleaned_data_for_step("1")
            if step2data:
                ids = step2data.get("regulations", "")
                regulations = Regulation.objects.filter(id__in=ids)
                ids = step1data.get("regulators", "")
                regulators = Regulator.objects.filter(id__in=ids)
                return self.initial_dict.get(
                    step, {"regulations": regulations, "regulators": regulators}
                )
        return self.initial_dict.get(step, {})

    def done(self, form_list, **kwargs):
        if is_incidents_report_limit_reached(self.request):
            return HttpResponseRedirect("/incidents")

        data = [form.cleaned_data for form in form_list]

        # prevent multi-record in the same session
        # json_data = [json.dumps(form.cleaned_data, indent=4, sort_keys=True, default=str) for form in form_list]
        # sha512 = hashlib.sha512()
        # sha512.update(str(json_data).encode("utf-8"))

        # if self.request.session.get('forbidden_data', None) is None:
        #     self.request.session['forbidden_data'] = []

        # hashed_form = sha512.hexdigest()
        # if hashed_form in self.request.session['forbidden_data']:
        #     messages.error(self.request, _("This incident has already been submitted"))
        #     return HttpResponseRedirect("/incidents")
        # else:
        #     self.request.session['forbidden_data'].append(hashed_form)

        user = self.request.user
        company = get_active_company_from_session(self.request)

        sectors_id = []
        detection_date_data = None
        if len(data) > 3:
            if data[3].get("sectors"):
                for sector_data in data[3]["sectors"]:
                    try:
                        sector_id = int(sector_data)
                        sectors_id.append(sector_id)
                    except Exception:
                        pass
            if data[3].get("detection_date"):
                detection_date_data = data[3]["detection_date"]
        if len(data) > 4:
            if data[4].get("detection_date"):
                detection_date_data = data[4]["detection_date"]

        regulations_id = []
        for regulations_data in data[2]["regulations"]:
            try:
                regulation_id = int(regulations_data)
                regulations_id.append(regulation_id)
            except Exception:
                pass

        regulators_id = []
        for regulators_data in data[1]["regulators"]:
            try:
                regulator_id = int(regulators_data)
                regulators_id.append(regulator_id)
            except Exception:
                pass

        # get sector_regulations where the sectors is specified
        temps_ids = []
        sector_regulations = SectorRegulation.objects.none()
        if len(sectors_id) > 0:
            sector_regulations = (
                SectorRegulation.objects.all()
                .filter(
                    sectors__in=sectors_id,
                    regulator__in=regulators_id,
                    regulation__in=regulations_id,
                )
                .order_by()
                .distinct()
            )
            temps_ids = sector_regulations.values_list("id", flat=True)

        # add regulation without sector excluding the previous one
        sector_regulations2 = (
            SectorRegulation.objects.all()
            .filter(
                regulator__in=regulators_id,
                regulation__in=regulations_id,
                sectors__in=[],
            )
            .order_by()
            .distinct()
            .exclude(id__in=temps_ids)
        )

        sector_regulations = sector_regulations | sector_regulations2

        for sector_regulation in sector_regulations:
            incident, incident_created = Incident.objects.get_or_create(
                contact_lastname=data[0]["contact_lastname"],
                contact_firstname=data[0]["contact_firstname"],
                contact_title=data[0]["contact_title"],
                contact_email=data[0]["contact_email"],
                contact_telephone=data[0]["contact_telephone"],
                # technical contact
                technical_lastname=data[0]["technical_lastname"],
                technical_firstname=data[0]["technical_firstname"],
                technical_title=data[0]["technical_title"],
                technical_email=data[0]["technical_email"],
                technical_telephone=data[0]["technical_telephone"],
                incident_reference=data[0]["incident_reference"],
                complaint_reference=data[0]["complaint_reference"],
                contact_user=user,
                company=company,
                company_name=company.name if company else data[0]["company_name"],
                sector_regulation=sector_regulation,
                incident_detection_date=detection_date_data,
            )
            if incident_created:
                # check if the detection date is over
                if sector_regulation.is_detection_date_needed:
                    sr_workflow = (
                        SectorRegulationWorkflow.objects.all()
                        .filter(
                            sector_regulation=sector_regulation,
                        )
                        .order_by("position")
                        .first()
                    )
                    actual_time = timezone.now()
                    if sr_workflow.trigger_event_before_deadline == "DETECT_DATE":
                        dt = actual_time - incident.incident_detection_date
                        if (
                            round(dt.seconds / 60 / 60, 0)
                            > sr_workflow.delay_in_hours_before_deadline
                        ):
                            incident.review_status = "OUT"

                sec = sector_regulation.sectors.values_list("id", flat=True)
                selected_sectors = Sector.objects.filter(id__in=sectors_id).values_list(
                    "id", flat=True
                )
                affected_sectors = selected_sectors & sec
                incident.affected_sectors.set(affected_sectors)
                # incident reference
                company_for_ref = ""
                sector_for_ref = ""
                subsector_for_ref = ""
                if company is None:
                    company_for_ref = data[0]["company_name"][:4]
                else:
                    company_for_ref = company.identifier

                for sector in sector_regulation.sectors.all():
                    if sector.id in sectors_id:
                        if subsector_for_ref == "":
                            subsector_for_ref = sector.acronym[:3]
                            if sector.parent is not None:
                                sector_for_ref = sector.parent.acronym[:3]

                incidents_per_company = (
                    company.incident_set.filter(
                        incident_notification_date__year=date.today().year
                    ).count() if company else 0
                )
                number_of_incident = f"{incidents_per_company:04}"
                incident.incident_id = (
                    company_for_ref
                    + "_"
                    + sector_for_ref
                    + "_"
                    + subsector_for_ref
                    + "_"
                    + number_of_incident
                    + "_"
                    + str(date.today().year)
                )
                incident.save()

                # send The email notification opening
                if sector_regulation.opening_email is not None:
                    send_email(sector_regulation.opening_email, incident)

        return HttpResponseRedirect("/incidents")


class WorkflowWizardView(SessionWizardView):
    """Wizard to manage the different workflows."""

    template_name = "declaration.html"
    incident = None
    workflow = None
    incident_workflow = None

    def __init__(self, **kwargs):
        self.form_list = kwargs.pop("form_list")
        super().__init__(**kwargs)

    def get_form(self, step=None, data=None, files=None):
        if step is None:
            step = self.steps.current
        position = int(step)
        user = self.request.user
        if self.request.incident_workflow:
            self.incident_workflow = IncidentWorkflow.objects.get(
                pk=self.request.incident_workflow
            )
            self.incident = self.incident_workflow.incident
            self.workflow = self.incident_workflow.workflow
            if not is_user_regulator(user):
                if (
                    position == len(self.form_list) - 1
                    and self.workflow.is_impact_needed
                ):
                    form = ImpactForm(incident=self.incident, data=data)
                else:
                    form = QuestionForm(
                        data,
                        position=position,
                        workflow=self.workflow,
                        incident=self.incident,
                    )
            else:
                if (
                    position == len(self.form_list) - 2
                    and self.workflow.is_impact_needed
                ):
                    form = ImpactForm(incident=self.incident, data=data)
                elif position == len(self.form_list) - 1:
                    form = RegulatorIncidentWorkflowCommentForm(
                        instance=self.incident_workflow, data=data
                    )
                else:
                    # regulator pass directly the incident_workflow
                    form = QuestionForm(
                        data,
                        position=position,
                        incident_workflow=self.incident_workflow,
                    )

        elif self.request.incident:
            self.incident = Incident.objects.get(pk=self.request.incident)
            if not self.request.workflow:
                self.workflow = self.incident.get_next_step()
            else:
                self.workflow = self.request.workflow

            if position == len(self.form_list) - 1 and self.workflow.is_impact_needed:
                form = ImpactForm(incident=self.incident, data=data)
            else:
                form = QuestionForm(
                    data,
                    position=position,
                    workflow=self.workflow,
                    incident=self.incident,
                )

        # Read only for regulator except for last form (save comment)
        user = self.request.user
        if is_user_regulator(user) and position != len(self.form_list) - 1:
            for field in form.fields:
                form.fields[field].disabled = True
                form.fields[field].required = False

        return form

    def get_context_data(self, form, **kwargs):
        context = super().get_context_data(form=form, **kwargs)

        if self.workflow is not None:
            questions = self.workflow.questions
            categories = set()
            for question in questions.all():
                categories.add(question.category)
            categ_list = []
            for category in categories:
                categ_list.append(category)
            categ_list.sort(key=lambda c: c.position)

            context["steps"] = categ_list
            if self.workflow.is_impact_needed:
                context["steps"].append(_("Impacts"))

            user = self.request.user
            if is_user_regulator(user):
                context["steps"].append(_("Comment"))
        return context

    def render_goto_step(self, goto_step, **kwargs):
        form1 = self.get_form(
            self.steps.current, data=self.request.POST, files=self.request.FILES
        )

        self.storage.set_step_data(self.steps.current, self.process_step(form1))
        self.storage.set_step_files(self.steps.current, self.process_step_files(form1))

        self.storage.current_step = goto_step
        form = self.get_form(
            data=self.storage.get_step_data(self.steps.current),
            files=self.storage.get_step_files(self.steps.current),
        )
        return self.render(form, **kwargs)

    def done(self, form_list, **kwargs):
        user = self.request.user
        if not is_user_regulator(user):
            data = [form.cleaned_data for form in form_list]
            if self.incident is None:
                self.incident = Incident.objects.get(pk=self.request.incident)
                self.incident.review_status = "DELIV"
            else:
                self.incident.review_status = "DELIV"

            email = (
                self.workflow.submission_email
                if self.workflow.submission_email
                else None
            )

            self.incident.save()
            # manage question
            save_answers(0, data, self.incident, self.workflow)
            if email is not None:
                send_email(email, self.incident)
        # save the comment if the user is regulator
        elif is_user_regulator(user):
            data = [form.cleaned_data for form in form_list]
            incident_workflow = (
                IncidentWorkflow.objects.all()
                .filter(incident=self.incident, workflow=self.workflow)
                .order_by("-timestamp")
                .first()
            )
            incident_workflow.comment = data[len(data) - 1]["comment"]
            incident_workflow.save()
        return HttpResponseRedirect("/incidents")


def save_answers(index=0, data=None, incident=None, workflow=None):
    """Save the answers."""

    # We create a new incident workflow in all the case (history)
    incident_workflow = IncidentWorkflow.objects.create(
        incident=incident, workflow=workflow
    )
    incident_workflow.review_status = "DELIV"
    incident_workflow.save()
    # TO DO manage impact
    offset_top = len(data)
    if workflow.is_impact_needed:
        # impact are the last form
        offset_top = offset_top - 1
        incident_workflow.impacts.set(data[offset_top]["impacts"])

        if len(data[offset_top]["impacts"]) > 0:
            incident = incident_workflow.incident
            incident.is_significative_impact = True
            incident.save()
        else:
            incident = incident_workflow.incident
            incident.is_significative_impact = False
            incident.save()

    for d in range(index, offset_top):
        for key, value in data[d].items():
            question_id = None
            try:
                question_id = int(key)
            except Exception:
                pass
            if question_id is not None:
                predefined_answers = []
                question = Question.objects.get(pk=key)
                if question.question_type == "FREETEXT":
                    answer = value
                elif question.question_type == "DATE":
                    if value is not None:
                        answer = value.strftime("%Y-%m-%d %H:%M:%S")
                    else:
                        answer = None
                elif question.question_type == "CL" or question.question_type == "RL":
                    answer = ""
                    for val in value:
                        answer += val + ","
                    answer = answer
                else:  # MULTI
                    for val in value:
                        predefined_answers.append(PredefinedAnswer.objects.get(pk=val))
                    answer = None
                    if data[d].get(key + "_answer"):
                        answer = data[d][key + "_answer"]
                answer_object = Answer.objects.create(
                    incident_workflow=incident_workflow,
                    question=question,
                    answer=answer,
                )
                answer_object.predefined_answers.set(predefined_answers)


def can_redirect(url: str) -> bool:
    """
    Check if a redirect is authorised.
    """
    o = urlparse(url)
    return o.netloc in PUBLIC_URL<|MERGE_RESOLUTION|>--- conflicted
+++ resolved
@@ -6,7 +6,7 @@
 
 from django.contrib import messages
 from django.contrib.auth.decorators import login_required
-from django.core.paginator import Paginator, EmptyPage, PageNotAnInteger
+from django.core.paginator import EmptyPage, PageNotAnInteger, Paginator
 from django.http import HttpResponse, HttpResponseRedirect, JsonResponse
 from django.shortcuts import redirect, render
 from django.utils import timezone
@@ -118,15 +118,9 @@
         else "incidents.html",
         context={
             "site_name": SITE_NAME,
-<<<<<<< HEAD
-            "incidents": incidents,
-            "incidents_page": incidents_page,
-            "filter": f,
-=======
             "paginator": paginator,
             "filter": f,
             "incidents": response,
->>>>>>> 3910b872
         },
     )
 
@@ -802,7 +796,9 @@
                 incidents_per_company = (
                     company.incident_set.filter(
                         incident_notification_date__year=date.today().year
-                    ).count() if company else 0
+                    ).count()
+                    if company
+                    else 0
                 )
                 number_of_incident = f"{incidents_per_company:04}"
                 incident.incident_id = (
