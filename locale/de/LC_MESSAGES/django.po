--- conflicted
+++ resolved
@@ -106,12 +106,6 @@
 
 #: governanceplatform/config.py:132 governanceplatform/config_dev.py:134
 msgid ""
-<<<<<<< HEAD
-"This website uses cookies and other similar technologies strictly "
-"necessary                 for its operation, without the use of personal "
-"data."
-msgstr ""
-=======
 "This website uses cookies and similar technologies essential for its "
 "operation.                 It does not process personal data. By clicking "
 "‘Accept’,                 you consent to the use of cookies. For more "
@@ -121,7 +115,6 @@
 "Betrieb unerlässlich sind. Eine Verarbeitung von personenbezogenen Daten "
 "findet nicht statt. Durch Klicken auf „Akzeptieren“ stimmen Sie der "
 "Verwendung von Cookies zu. Weitere Informationen finden Sie unter:"
->>>>>>> 951f0787
 
 #: governanceplatform/config.py:140 governanceplatform/config_dev.py:142
 msgid "Cookie used to store the user’s consent to the use of cookies."
@@ -138,10 +131,7 @@
 #: governanceplatform/config.py:148 governanceplatform/config_dev.py:150
 msgid "Cookie essential for maintaining user session options."
 msgstr ""
-<<<<<<< HEAD
-=======
 "Für die Aufrechterhaltung der Benutzersitzungsoptionen erforderliches Cookie."
->>>>>>> 951f0787
 
 #: governanceplatform/config.py:150 governanceplatform/config_dev.py:152
 msgid "Session ID"
@@ -185,43 +175,24 @@
 msgid "Role"
 msgstr "Rolle"
 
-<<<<<<< HEAD
-#: governanceplatform/forms.py:97 governanceplatform/forms.py:171
-msgid "I accept and agree to the"
-msgstr ""
-
-#: governanceplatform/forms.py:98
-msgid "You must accept the Terms of Use to register."
-=======
 #: governanceplatform/forms.py:98 governanceplatform/forms.py:174
 msgid "I acknowledge and agree to the"
 msgstr "Ich stimme zu und akzeptiere die"
 
 #: governanceplatform/forms.py:100
 msgid "Accepting the Terms of Use is required for registration."
->>>>>>> 951f0787
-msgstr ""
-
-<<<<<<< HEAD
-#: governanceplatform/forms.py:139
-=======
+msgstr ""
+
 #: governanceplatform/forms.py:142
->>>>>>> 951f0787
 #, python-format
 msgid ""
 "Default language translation (%(fallback_language_name)s) is missing. Please "
 "add it before saving."
 msgstr ""
 
-<<<<<<< HEAD
-#: governanceplatform/forms.py:162
-msgid "This {self.instance._meta.verbose_name.lower()} already exist."
-msgstr ""
-=======
 #: governanceplatform/forms.py:165
 msgid "This {self.instance._meta.verbose_name.lower()} already exists."
 msgstr "Diese {self.instance._meta.verbose_name.lower()} existiert bereits."
->>>>>>> 951f0787
 
 #: governanceplatform/forms.py:186
 msgid "I agree that my personal data may be used for communication purposes."
@@ -304,17 +275,11 @@
 msgid "Acronym"
 msgstr "Akronym"
 
-<<<<<<< HEAD
-#: governanceplatform/models.py:33
-msgid "Creator Name"
-msgstr ""
-=======
 #: governanceplatform/models.py:34 incidents/models.py:47
 #: incidents/models.py:78 incidents/models.py:117 incidents/models.py:167
 #: incidents/models.py:207 incidents/models.py:253
 msgid "Creator name"
 msgstr "Ersteller Name"
->>>>>>> 951f0787
 
 #: governanceplatform/models.py:42 incidents/models.py:55
 #: incidents/models.py:86 incidents/models.py:125 incidents/models.py:175
@@ -347,22 +312,6 @@
 msgid "Functionalities"
 msgstr "Funktionalitäten"
 
-<<<<<<< HEAD
-#: governanceplatform/models.py:133 governanceplatform/models.py:190
-#: governanceplatform/models.py:229
-msgid "name"
-msgstr ""
-
-#: governanceplatform/models.py:136 governanceplatform/models.py:202
-#: governanceplatform/models.py:241
-msgid "country"
-msgstr ""
-
-#: governanceplatform/models.py:140 governanceplatform/models.py:204
-#: governanceplatform/models.py:243
-msgid "address"
-msgstr ""
-=======
 #: governanceplatform/models.py:137 governanceplatform/models.py:203
 #: governanceplatform/models.py:242
 msgid "Country"
@@ -372,7 +321,6 @@
 #: governanceplatform/models.py:244
 msgid "Address"
 msgstr "Adresse"
->>>>>>> 951f0787
 
 #: governanceplatform/models.py:147 governanceplatform/models.py:322
 msgid "Email address"
@@ -386,28 +334,14 @@
 msgid "Types"
 msgstr "Typen"
 
-<<<<<<< HEAD
-#: governanceplatform/models.py:161 governanceplatform/models.py:565
-msgid "Entity categories"
-msgstr ""
-
-#: governanceplatform/models.py:183 governanceplatform/models.py:432
-=======
 #: governanceplatform/models.py:184 governanceplatform/models.py:434
->>>>>>> 951f0787
 #: incidents/models.py:489
 msgid "Operator"
 msgstr "Betreiber"
 
-<<<<<<< HEAD
-#: governanceplatform/models.py:192 governanceplatform/models.py:231
-msgid "full name"
-msgstr ""
-=======
 #: governanceplatform/models.py:193 governanceplatform/models.py:232
 msgid "Full name"
 msgstr "Vollständiger Name"
->>>>>>> 951f0787
 
 #: governanceplatform/models.py:196 governanceplatform/models.py:235
 msgid "Description"
@@ -451,17 +385,10 @@
 msgid "User"
 msgstr "Benutzer"
 
-<<<<<<< HEAD
-#: governanceplatform/models.py:445 governanceplatform/models.py:474
-#: governanceplatform/models.py:504
-msgid "is administrator"
-msgstr ""
-=======
 #: governanceplatform/models.py:447 governanceplatform/models.py:476
 #: governanceplatform/models.py:506
 msgid "Is administrator"
 msgstr "Ist Administrator"
->>>>>>> 951f0787
 
 #: governanceplatform/models.py:456
 msgid "Company User"
@@ -506,16 +433,10 @@
 msgid "Timestamp"
 msgstr "Zeitstempel"
 
-<<<<<<< HEAD
-#: governanceplatform/models.py:609 incidents/admin.py:88
-msgid "Action flag"
-msgstr ""
-=======
 #: governanceplatform/models.py:611 incidents/admin.py:87
 #: incidents/admin.py:142
 msgid "Activity"
 msgstr "Aktivität"
->>>>>>> 951f0787
 
 #: governanceplatform/models.py:612
 msgid "Object id"
@@ -529,19 +450,9 @@
 msgid "Additional information"
 msgstr ""
 
-<<<<<<< HEAD
-#: governanceplatform/models.py:619
-msgid "Script log entry"
-msgstr ""
-
-#: governanceplatform/models.py:620
-msgid "Script log entries"
-msgstr ""
-=======
 #: governanceplatform/models.py:621 governanceplatform/models.py:622
 msgid "Script execution logs"
 msgstr "Skriptausführungsprotokolle"
->>>>>>> 951f0787
 
 #: governanceplatform/validators.py:16
 msgid "Your new password cannot be the same as your current password."
@@ -609,33 +520,14 @@
 msgid "Users"
 msgstr "Benutzer"
 
-<<<<<<< HEAD
-#: incidents/admin.py:143
-msgid "action flag"
-msgstr ""
-
-#: incidents/admin.py:237
-msgid "Question Option"
-msgstr ""
-=======
 #: incidents/admin.py:236 incidents/models.py:149 incidents/models.py:159
 msgid "Question"
 msgstr "Frage"
->>>>>>> 951f0787
 
 #: incidents/admin.py:237 incidents/models.py:951
 msgid "Questionnaire"
 msgstr "Fragebogen"
 
-<<<<<<< HEAD
-#: incidents/admin.py:265
-msgid "predefined answer"
-msgstr ""
-
-#: incidents/admin.py:266
-msgid "predefined answers"
-msgstr ""
-=======
 #: incidents/admin.py:264
 msgid "Predefined answer"
 msgstr "Vordefinierte Antwort"
@@ -643,7 +535,6 @@
 #: incidents/admin.py:265
 msgid "Predefined answers"
 msgstr "Vordefinierte Antworten"
->>>>>>> 951f0787
 
 #: incidents/admin.py:400 incidents/admin.py:563 incidents/admin.py:645
 msgid "General"
@@ -653,15 +544,9 @@
 msgid "Supervision"
 msgstr "Supervision"
 
-<<<<<<< HEAD
-#: incidents/admin.py:508
-msgid "Email Type"
-msgstr ""
-=======
 #: incidents/admin.py:498
 msgid "Email type"
 msgstr "E-Mail-Typ"
->>>>>>> 951f0787
 
 #: incidents/admin.py:570 incidents/admin.py:671
 msgid "Notification Email"
