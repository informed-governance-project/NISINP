# This file was generated from traductions BE import.xlsx
msgid ""
msgstr ""
"Project-Id-Version: \n"
"Report-Msgid-Bugs-To: \n"
"POT-Creation-Date: 2025-05-26 08:51+0200\n"
"PO-Revision-Date: 2025-05-26 09:04+0200\n"
"Last-Translator: \n"
"Language-Team: \n"
"Language: de\n"
"MIME-Version: 1.0\n"
"Content-Type: text/plain; charset=UTF-8\n"
"Content-Transfer-Encoding: 8bit\n"
"Generated-By: xls-to-po 1.0\n"
"X-Generator: Poedit 3.6\n"

#: governanceplatform/admin.py:60 governanceplatform/context_processors.py:24
msgid "Settings"
msgstr "Einstellungen"

#: governanceplatform/admin.py:303
msgid "Contact for company"
msgstr ""

#: governanceplatform/admin.py:304
msgid "Contacts for company"
msgstr ""

#: governanceplatform/admin.py:446 governanceplatform/admin.py:915
#: governanceplatform/models.py:65 governanceplatform/models.py:450
#: incidents/admin.py:439 incidents/admin.py:509 incidents/admin.py:762
#: incidents/forms.py:552 incidents/models.py:45 incidents/models.py:303
#: incidents/views.py:610
msgid "Sectors"
msgstr "Sektoren"

#: governanceplatform/admin.py:496 governanceplatform/admin.py:1039
#: governanceplatform/admin.py:1052
msgid "Contact information"
msgstr "Kontaktinformationen"

#: governanceplatform/admin.py:507
msgid "Configuration information"
msgstr "Informationen zur Konfiguration"

#: governanceplatform/admin.py:516 governanceplatform/models.py:168
#: governanceplatform/models.py:574
msgid "Entity categories"
msgstr "Entitäts-Kategorien"

#: governanceplatform/admin.py:845
msgid "Reset 2FA"
msgstr "2FA zurücksetzen"

#: governanceplatform/admin.py:854 governanceplatform/models.py:231
#: governanceplatform/models.py:350 governanceplatform/models.py:541
#: incidents/models.py:586 incidents/views.py:609
msgid "Regulators"
msgstr "Aufsichtsbehörden"

#: governanceplatform/admin.py:873 governanceplatform/models.py:321
#: governanceplatform/models.py:510 governanceplatform/models.py:588
msgid "Observer"
msgstr "Beobachter"

#: governanceplatform/admin.py:892 governanceplatform/models.py:192
#: governanceplatform/models.py:345
msgid "Operators"
msgstr "Betreiber"

#: governanceplatform/admin.py:953
msgid "Roles"
msgstr "Rollen"

#: governanceplatform/admin.py:1463 governanceplatform/models.py:608
msgid "Observer regulation"
msgstr ""

#: governanceplatform/admin.py:1464 governanceplatform/models.py:609
msgid "Observer regulations"
msgstr ""

#: governanceplatform/admin.py:1471 governanceplatform/models.py:522
msgid "Observer user"
msgstr "Beobachter Benutzer"

#: governanceplatform/admin.py:1472 governanceplatform/models.py:523
msgid "Observer users"
msgstr "Beobachter Benutzer"

#: governanceplatform/apps.py:7
msgid "Governance"
msgstr "Governance"

#: governanceplatform/config.py:102 governanceplatform/config_dev.py:104
msgid "Dutch"
msgstr ""

#: governanceplatform/config.py:126 governanceplatform/config_dev.py:128
msgid "Cookie Notice"
msgstr "Cookie-Hinweis"

#: governanceplatform/config.py:130 governanceplatform/config_dev.py:132
msgid "Essential"
msgstr ""

#: governanceplatform/config.py:132 governanceplatform/config_dev.py:134
msgid ""
"This website uses cookies and similar technologies essential for its "
"operation.                 It does not process personal data. By clicking "
"‘Accept’,                 you consent to the use of cookies. For more "
"details, please see:"
msgstr ""
"Diese Website verwendet Cookies und ähnliche Technologien, die für ihren "
"Betrieb unerlässlich sind. Eine Verarbeitung von personenbezogenen Daten "
"findet nicht statt. Durch Klicken auf „Akzeptieren“ stimmen Sie der "
"Verwendung von Cookies zu. Weitere Informationen finden Sie unter:"

#: governanceplatform/config.py:140 governanceplatform/config_dev.py:142
msgid "Cookie used to store the user’s consent to the use of cookies."
msgstr ""

#: governanceplatform/config.py:142 governanceplatform/config_dev.py:144
msgid "The user’s cookie preferences."
msgstr "Die bevorzugten Cookie-Einstellungen des Benutzers."

#: governanceplatform/config.py:143 governanceplatform/config_dev.py:145
msgid "6 months"
msgstr ""

#: governanceplatform/config.py:148 governanceplatform/config_dev.py:150
msgid "Cookie essential for maintaining user session options."
msgstr ""
"Für die Aufrechterhaltung der Benutzersitzungsoptionen erforderliches Cookie."

#: governanceplatform/config.py:150 governanceplatform/config_dev.py:152
msgid "Session ID"
msgstr ""

#: governanceplatform/config.py:151 governanceplatform/config.py:159
#: governanceplatform/config_dev.py:153 governanceplatform/config_dev.py:161
msgid "15 minutes"
msgstr ""

#: governanceplatform/config.py:156 governanceplatform/config_dev.py:158
msgid "Cookie used to prevent Cross-Site Request Forgery (CSRF) attacks."
msgstr ""

#: governanceplatform/config.py:158 governanceplatform/config_dev.py:160
msgid "Token"
msgstr ""

#: governanceplatform/config.py:163 governanceplatform/config_dev.py:165
msgid "Cookie used to store user language preferences."
msgstr "Cookie zum Speichern der bevorzugten Sprache des Benutzers."

#: governanceplatform/config.py:164 governanceplatform/config_dev.py:166
msgid "Language settings"
msgstr ""

#: governanceplatform/config.py:165 governanceplatform/config.py:171
#: governanceplatform/config_dev.py:167 governanceplatform/config_dev.py:173
msgid "Session"
msgstr ""

#: governanceplatform/config.py:169 governanceplatform/config_dev.py:171
msgid "Cookie used to store user theme preferences."
msgstr ""

#: governanceplatform/config.py:170 governanceplatform/config_dev.py:172
msgid "Dark/light theme settings"
msgstr "Einstellung für dunkles/helles Thema"

#: governanceplatform/forms.py:24 governanceplatform/forms.py:119
msgid "First name"
msgstr "Vorname"

#: governanceplatform/forms.py:29 governanceplatform/forms.py:122
msgid "Last name"
msgstr "Nachname"

#: governanceplatform/forms.py:34 governanceplatform/models.py:156
#: governanceplatform/models.py:340
msgid "Phone number"
msgstr "Telefonnummer"

#: governanceplatform/forms.py:39 governanceplatform/models.py:153
#: governanceplatform/models.py:329
msgid "Email address"
msgstr "E-Mail-Adresse"

#: governanceplatform/forms.py:46 incidents/models.py:900
msgid "Role"
msgstr "Rolle"

#: governanceplatform/forms.py:112 governanceplatform/forms.py:194
msgid "I acknowledge and agree to the"
msgstr "Ich stimme zu und akzeptiere die"

#: governanceplatform/forms.py:114
msgid "Accepting the Terms of Use is required for registration."
msgstr ""

#: governanceplatform/forms.py:162
#, python-format
msgid ""
"Default language translation (%(fallback_language_name)s) is missing. Please "
"add it before saving."
msgstr ""

#: governanceplatform/forms.py:185
msgid "This {self.instance._meta.verbose_name.lower()} already exists."
msgstr "Diese {self.instance._meta.verbose_name.lower()} existiert bereits."

#: governanceplatform/forms.py:206
msgid "I agree that my personal data may be used for communication purposes."
msgstr ""
"Ich bin damit einverstanden, dass meine personenbezogenen Daten zu "
"Kommunikationszwecken verwendet werden können."

#: governanceplatform/globals.py:12
msgid "Addition"
msgstr ""

#: governanceplatform/globals.py:13
msgid "Change"
msgstr ""

#: governanceplatform/globals.py:14
msgid "Deletion"
msgstr ""

#: governanceplatform/globals.py:16
msgid "Logged in"
msgstr ""

#: governanceplatform/globals.py:17
msgid "Logged out"
msgstr ""

#: governanceplatform/globals.py:22
msgid "Security Objective"
msgstr ""

#: governanceplatform/helpers.py:286
#, python-brace-format
msgid ""
"<strong>Modification and deletion actions are not allowed.</strong><br>- "
"This {object_name} is either in use.<br>- You are not its creator "
"({creator_name})"
msgstr ""
"<strong>Änderungen und Löschungen sind nicht erlaubt.</strong><br>- Dieses "
"Objekt {object_name} wird entweder   verwendet.<br>- Sie sind nicht sein "
"Schöpfer ({creator_name})"

#: governanceplatform/managers.py:15
msgid "User must have an email address"
msgstr "Der Benutzer muss eine E-Mail-Adresse haben"

#: governanceplatform/managers.py:28
msgid "Superuser must have is_staff=True."
msgstr "Superuser muss is_staff=True haben."

#: governanceplatform/middleware.py:33
msgid "CSRF token expired. Please try again."
msgstr "Das CSRF-Token ist abgelaufen. Bitte versuchen Sie es erneut."

#: governanceplatform/middleware.py:45
msgid "Session expired. Please log in again to continue."
msgstr "Sitzung abgelaufen. Bitte melden Sie sich erneut an, um fortzufahren."

#: governanceplatform/middleware.py:222
msgid "For security reasons, you will need to log in again to access it."
msgstr ""
"Aus Sicherheitsgründen müssen Sie sich erneut anmelden, um darauf zugreifen "
"zu können."

#: governanceplatform/mixins.py:56
msgid "Save your changes before you leave the tab of the respective language."
msgstr ""

#: governanceplatform/models.py:20 governanceplatform/models.py:70
#: governanceplatform/models.py:88 governanceplatform/models.py:134
#: governanceplatform/models.py:198 governanceplatform/models.py:237
#: incidents/models.py:207 incidents/models.py:237 incidents/models.py:286
msgid "Name"
msgstr "Name"

#: governanceplatform/models.py:27
msgid "Parent Sector"
msgstr "Übergeordneter Sektor"

#: governanceplatform/models.py:30 governanceplatform/models.py:74
#: governanceplatform/models.py:132
msgid "Acronym"
msgstr "Akronym"

#: governanceplatform/models.py:34 incidents/models.py:50
#: incidents/models.py:81 incidents/models.py:120 incidents/models.py:170
#: incidents/models.py:210 incidents/models.py:256
msgid "Creator name"
msgstr "Ersteller Name"

#: governanceplatform/models.py:42 incidents/models.py:58
#: incidents/models.py:89 incidents/models.py:128 incidents/models.py:178
#: incidents/models.py:218 incidents/models.py:264
msgid "Creator"
msgstr "Ersteller"

#: governanceplatform/models.py:64 governanceplatform/models.py:72
msgid "Sector"
msgstr "Sektor"

#: governanceplatform/models.py:81
msgid "Service"
msgstr "Service"

#: governanceplatform/models.py:82
msgid "Services"
msgstr "Services"

#: governanceplatform/models.py:92 governanceplatform/models.py:117
msgid "Type"
msgstr "Typ"

#: governanceplatform/models.py:110
msgid "Functionality"
msgstr "Funktionalität"

#: governanceplatform/models.py:111 governanceplatform/models.py:121
#: governanceplatform/models.py:221 governanceplatform/models.py:263
msgid "Functionalities"
msgstr "Funktionalitäten"

#: governanceplatform/models.py:137 governanceplatform/models.py:210
#: governanceplatform/models.py:249
msgid "Country"
msgstr "Land"

#: governanceplatform/models.py:143 governanceplatform/models.py:212
#: governanceplatform/models.py:251
msgid "Address"
msgstr "Adresse"

#: governanceplatform/models.py:164
msgid "Types"
msgstr "Typen"

#: governanceplatform/models.py:191 governanceplatform/models.py:441
#: incidents/models.py:495
msgid "Operator"
msgstr "Betreiber"

#: governanceplatform/models.py:200 governanceplatform/models.py:239
msgid "Full name"
msgstr "Vollständiger Name"

#: governanceplatform/models.py:203 governanceplatform/models.py:242
msgid "Description"
msgstr "Beschreibung"

#: governanceplatform/models.py:214 governanceplatform/models.py:253
msgid "E-mail address for incident notification"
msgstr "E-Mail-Adresse für die Meldung von Vorfällen"

#: governanceplatform/models.py:230 governanceplatform/models.py:480
#: incidents/admin.py:578 incidents/models.py:296 incidents/models.py:503
msgid "Regulator"
msgstr "Regulierungsbehörde"

#: governanceplatform/models.py:259
msgid "Receives all incident notifications"
msgstr "Erhält alle Vorfallmeldungen"

#: governanceplatform/models.py:322 governanceplatform/models.py:355
msgid "Observers"
msgstr "Beobachter"

#: governanceplatform/models.py:332
msgid "An account with this email address already exists."
msgstr "Ein Benutzerkonto mit dieser E-Mail-Adresse existiert bereits."

#: governanceplatform/models.py:359 incidents/views.py:1226
#: incidents/views.py:1233
msgid "Administrator"
msgstr "Administrator"

#: governanceplatform/models.py:362
msgid "Determines if the user can log in via the administration interface."
msgstr ""
"Legt fest, ob sich der Benutzer über die Administrationsoberfläche anmelden "
"kann."

#: governanceplatform/models.py:446 governanceplatform/models.py:475
#: governanceplatform/models.py:505 incidents/models.py:894
#: incidents/views.py:1219
msgid "User"
msgstr "Benutzer"

#: governanceplatform/models.py:454 governanceplatform/models.py:483
#: governanceplatform/models.py:513
msgid "Is administrator"
msgstr "Ist Administrator"

#: governanceplatform/models.py:463
msgid "Company User"
msgstr ""

#: governanceplatform/models.py:464
msgid "Company Users"
msgstr ""

#: governanceplatform/models.py:493
msgid "Regulator user"
msgstr "Regulierungsbehörde Benutzer"

#: governanceplatform/models.py:494
msgid "Regulator users"
msgstr "Regulierungsbehörde Benutzer"

#: governanceplatform/models.py:534 governanceplatform/models.py:561
#: incidents/models.py:26 incidents/models.py:77 incidents/models.py:115
msgid "Label"
msgstr "Label"

#: governanceplatform/models.py:566
msgid "Code"
msgstr ""

#: governanceplatform/models.py:575
msgid "Entity category"
msgstr ""

#: governanceplatform/models.py:583 incidents/admin.py:460
#: incidents/models.py:40 incidents/models.py:291
msgid "Legal basis"
msgstr "Rechtsgrundlage"

#: governanceplatform/models.py:591
msgid "Incident rules"
msgstr ""

#: governanceplatform/models.py:617 incidents/models.py:796
#: incidents/models.py:897 incidents/models.py:968
msgid "Timestamp"
msgstr "Zeitstempel"

#: governanceplatform/models.py:618 incidents/admin.py:92
#: incidents/admin.py:147
msgid "Activity"
msgstr "Aktivität"

#: governanceplatform/models.py:619
msgid "Object id"
msgstr ""

#: governanceplatform/models.py:621
msgid "Object representation"
msgstr ""

#: governanceplatform/models.py:624
msgid "Additional information"
msgstr ""

#: governanceplatform/models.py:628 governanceplatform/models.py:629
msgid "Script execution logs"
msgstr "Skriptausführungsprotokolle"

#: governanceplatform/validators.py:16
msgid "Your new password cannot be the same as your current password."
msgstr ""

#: governanceplatform/validators.py:29
msgid "You cannot reuse a previously used password."
msgstr ""

#: governanceplatform/validators.py:34
msgid "Your password must not match any previously used passwords."
msgstr ""

#: governanceplatform/views.py:59
msgid "The account has been successfully saved."
msgstr "Das Konto wurde erfolgreich gespeichert."

#: governanceplatform/views.py:92
msgid "Activate your account"
msgstr "Aktivieren Sie Ihr Konto"

#: governanceplatform/views.py:94
#, python-brace-format
msgid ""
"Hello {username}! Please click here to activate your account : "
"{activation_link}"
msgstr ""
"Hallo {username}! Bitte klicken Sie hier, um Ihr Konto zu aktivieren: "
"{activation_link}"

#: governanceplatform/views.py:121
msgid "An activation email has been sent."
msgstr "Eine Aktivierungs-E-Mail wurde gesendet."

#: governanceplatform/views.py:146
msgid "Your account has been activated. You may log in now."
msgstr "Ihr Konto ist jetzt aktiv. Sie können sich jetzt verbinden."

#: governanceplatform/views.py:149
msgid "Your account is already active."
msgstr "Ihr Konto ist bereits aktiv."

#: governanceplatform/views.py:151
msgid "The link is expired."
msgstr "Der Link ist abgelaufen."

#: governanceplatform/views.py:153
msgid "Error"
msgstr "Fehler"

#: governanceplatform/views.py:216
#, python-format
msgid "Contact page from %(name)s"
msgstr "Kontaktseite von %(name)s"

#: governanceplatform/views.py:225
msgid "Your message has been sent."
msgstr "Ihre Nachricht wurde gesendet."

#: governanceplatform/views.py:230
msgid "Invalid captcha"
msgstr "Ungültiges Captcha"

#: incidents/admin.py:67
msgid "Users"
msgstr "Benutzer"

#: incidents/admin.py:241 incidents/models.py:152 incidents/models.py:162
msgid "Question"
msgstr "Frage"

#: incidents/admin.py:242 incidents/models.py:962
msgid "Questionnaire"
msgstr "Fragebogen"

#: incidents/admin.py:269
msgid "Predefined answer"
msgstr "Vordefinierte Antwort"

#: incidents/admin.py:270
msgid "Predefined answers"
msgstr "Vordefinierte Antworten"

#: incidents/admin.py:493 incidents/admin.py:660 incidents/admin.py:742
msgid "General"
msgstr "Allgemein"

#: incidents/admin.py:500 incidents/admin.py:752
msgid "Supervision"
msgstr "Supervision"

#: incidents/admin.py:595
msgid "Email type"
msgstr "E-Mail-Typ"

#: incidents/admin.py:667 incidents/admin.py:768
msgid "Notification Email"
msgstr "Benachrichtigungs-E-Mail"

#: incidents/admin.py:698
#, python-brace-format
msgid ""
"<strong>Deletion forbidden</strong><br>- This {object_name} is either in use."
"<br>"
msgstr ""
"<strong>Löschen verboten</strong><br>- Dieses {object_name} wird entweder "
"verwendet.<br>"

#: incidents/admin.py:720 incidents/models.py:277 incidents/models.py:352
#: incidents/models.py:793
msgid "Incident report"
msgstr "Vorfallbericht"

#: incidents/admin.py:721 incidents/models.py:276 incidents/models.py:299
#: incidents/models.py:571
msgid "Incident reports"
msgstr "Vorfallberichte"

#: incidents/apps.py:7
msgid "Incident notification"
msgstr "Vorfallmeldung"

#: incidents/decorators.py:39
msgid ""
"The user account does not have any linked entities. Contact the administrator"
msgstr ""

#: incidents/forms.py:226
msgid "Add details"
msgstr "Genauere Angaben hinzufügen"

#: incidents/forms.py:249 incidents/forms.py:544 incidents/forms.py:741
#: incidents/forms.py:748 incidents/forms.py:755
msgid "Date format yyyy-mm-dd hh:mm"
msgstr "Datumsformat JJJJ-MM-TT HH:MM"

#: incidents/forms.py:316 incidents/models.py:491
msgid "Name of the Operator"
msgstr "Name des Betreibers"

#: incidents/forms.py:399
msgid ""
"Please include a reference (e.g., an identifier, internal reference, CERT "
"reference, etc.) to facilitate incident tracking."
msgstr ""
"Fügen Sie einen Verweis ein, um die Verfolgung Ihres Vorfalles zu "
"erleichtern (Bsp.: Kennung, interner Verweis, CERT-Verweis usw.)."

#: incidents/forms.py:413
msgid ""
"Insert the file number of a criminal complaint that you have filed with the "
"police."
msgstr ""
"Fügen Sie das Aktenzeichen der Strafanzeige ein, die bei der Polizei "
"eingereicht wurde."

#: incidents/forms.py:491
msgid "Send notification to"
msgstr "Benachrichtigung senden an"

#: incidents/forms.py:532 incidents/forms.py:733
msgid "Select the incident time zone"
msgstr "Zeitzone des Vorfalls auswählen"

#: incidents/forms.py:543
msgid "Select date and time"
msgstr "Datum und Uhrzeit auswählen"

#: incidents/forms.py:740
msgid "Incident notification date"
msgstr "Datum der Vorfallmeldung"

#: incidents/forms.py:747
msgid "Incident detection date"
msgstr "Datum der Vorfallentdeckung"

#: incidents/forms.py:754
msgid "Incident start date"
msgstr "Datum des Vorfallbeginns"

#: incidents/globals.py:36
msgid "Closed"
msgstr "Geschlossen"

#: incidents/globals.py:37
msgid "Ongoing"
msgstr "Andauernd"

#: incidents/globals.py:41 incidents/globals.py:49
msgid "Unsubmitted"
msgstr "Noch nicht eingereicht"

#: incidents/globals.py:42 incidents/globals.py:50
msgid "Under review"
msgstr "Wird geprüft"

#: incidents/globals.py:43 incidents/globals.py:51
msgid "Passed"
msgstr "Bestanden"

#: incidents/globals.py:44 incidents/globals.py:52
msgid "Failed"
msgstr "Nicht bestanden"

#: incidents/globals.py:45 incidents/globals.py:53
msgid "Submission overdue"
msgstr "Bericht-Einreichung überfällig"

#: incidents/globals.py:54
msgid "Late submission"
msgstr "Verspätete Einreichung"

#: incidents/globals.py:72
msgid "The report has passed the review."
msgstr "Der Bericht hat die Prüfung bestanden."

#: incidents/globals.py:76
msgid "The report has failed the review."
msgstr "Der Bericht hat die Prüfung nicht bestanden."

#: incidents/globals.py:80 incidents/globals.py:84
msgid "The report is currently under review."
msgstr "Der Bericht wird derzeit geprüft."

#: incidents/globals.py:88
msgid "The submission of the report is overdue."
msgstr "Die Einreichung des Berichts ist überfällig."

#: incidents/globals.py:92
msgid "The report has not been submitted yet."
msgstr "Der Bericht wurde noch nicht eingereicht."

#: incidents/models.py:28
msgid "Headline"
msgstr ""

#: incidents/models.py:47 incidents/models.py:78 incidents/models.py:117
#: incidents/models.py:167 incidents/models.py:207 incidents/models.py:253
msgid "Creator name"
msgstr "Ersteller Name"

#: incidents/models.py:70
msgid "Impact"
msgstr "Auswirkung"

#: incidents/models.py:71 incidents/models.py:575 incidents/models.py:806
#: incidents/views.py:1042
msgid "Impacts"
msgstr "Auswirkungen"

#: incidents/models.py:101
msgid "Step in notification form"
msgstr "Schritt im Meldeformular"

#: incidents/models.py:102
msgid "Steps in notification form"
msgstr "Schritte im Meldeformular"

#: incidents/models.py:112
msgid "Question Type"
msgstr ""

#: incidents/models.py:116
msgid "Tooltip"
msgstr "Tooltip"

#: incidents/models.py:151 incidents/models.py:242
msgid "Questions"
msgstr "Fragen"

#: incidents/models.py:158 incidents/models.py:959 incidents/models.py:974
msgid "Answer"
msgstr "Antwort"

#: incidents/models.py:194
msgid "Question - predefined answers"
msgstr "Frage – vordefinierte Antworten"

#: incidents/models.py:195
msgid "Question - predefined answer"
msgstr "Frage – vordefinierte Antwort"

#: incidents/models.py:202
msgid "Subject"
msgstr "Betreff"

#: incidents/models.py:205
msgid "Content"
msgstr "Inhalt"

#: incidents/models.py:229 incidents/models.py:369
msgid "Emails"
msgstr "E-Mails"

#: incidents/models.py:230 incidents/models.py:452
msgid "Email"
msgstr "E-Mail"

#: incidents/models.py:240
msgid "Impacts disclosure required"
msgstr "Angabe der Auswirkungen erforderlich"

<<<<<<< HEAD
#: incidents/models.py:243
msgid "Submision email"
msgstr ""
=======
#: incidents/models.py:246
msgid "Submission email"
msgstr "Einreichungs-E-Mail"
>>>>>>> 351beda3

#: incidents/models.py:306
msgid "Incident detection date required"
msgstr "Entdeckungsdatum des Vorfalls erforderlich"

#: incidents/models.py:311
msgid "Opening email"
msgstr "Eröffnungs-E-Mail"

#: incidents/models.py:320
msgid "Closing email"
msgstr "Abschluss-E-Mail"

#: incidents/models.py:329
msgid "Status update email"
msgstr "Status-Aktualisierungs E-Mail"

#: incidents/models.py:338
msgid "Incident notification workflows"
msgstr "Workflow für die Meldung von Vorfällen"

#: incidents/models.py:339
msgid "Incident notification workflow"
msgstr "Workflows für die Meldung von Vorfällen"

#: incidents/models.py:349 incidents/models.py:560
msgid "Workflow"
msgstr "Workflow"

#: incidents/models.py:355 incidents/models.py:926 incidents/models.py:942
msgid "Position"
msgstr "Position"

#: incidents/models.py:359
msgid "Deadline in hours"
msgstr "Abgabefrist in Stunden"

#: incidents/models.py:362
msgid "Event triggering deadline"
msgstr "Ereignis, das die Abgabefrist auslöst"

#: incidents/models.py:380 incidents/models.py:449
msgid "Report"
msgstr "Bericht"

#: incidents/models.py:381
msgid "Reports"
msgstr "Berichte"

#: incidents/models.py:444
msgid "Email subject"
msgstr "E-Mail-Betreff"

#: incidents/models.py:455
msgid "Trigger event"
msgstr "Trigger-Ereignis"

#: incidents/models.py:462
msgid "Delay in hours"
msgstr "Verzögerung in Stunden"

#: incidents/models.py:465
msgid "Reminder emails"
msgstr "Erinnerungs-E-Mails"

#: incidents/models.py:466
msgid "Reminder email"
msgstr "Erinnerungs-E-Mail"

#: incidents/models.py:481
msgid "Incident ID"
msgstr "Vorfall-ID"

#: incidents/models.py:512
msgid "Contact user"
msgstr "Ansprechpartner"

#: incidents/models.py:519
msgid "Contact last name"
msgstr "Nachname des Ansprechpartners"

#: incidents/models.py:522
msgid "Contact first name"
msgstr "Vorname des Ansprechpartners"

#: incidents/models.py:525
msgid "Contact job title"
msgstr "Stellenbezeichnung des Ansprechpartners"

#: incidents/models.py:527
msgid "Contact email"
msgstr "E-Mail des Ansprechpartners"

#: incidents/models.py:529
msgid "Contact telephone"
msgstr "Telefon des Ansprechpartners"

#: incidents/models.py:533
msgid "Technical last name"
msgstr "Name des technischen Ansprechpartners"

#: incidents/models.py:536
msgid "Technical first name"
msgstr "Vorname des technischen Ansprechpartners"

#: incidents/models.py:539
msgid "Technical job title"
msgstr "Stellenbezeichnung des technischen Ansprechpartners"

#: incidents/models.py:542
msgid "Technical email"
msgstr "E-Mail des technischen Ansprechpartners"

#: incidents/models.py:545
msgid "Technical telephone"
msgstr "Telefon des technischen Ansprechpartners"

#: incidents/models.py:549
msgid "Internal incident reference"
msgstr "Interne Vorfall-Kennung"

#: incidents/models.py:552
msgid "Criminal complaint file number"
msgstr "Aktenzeichen der Strafanzeige"

#: incidents/models.py:556
msgid "Impacted service"
msgstr "Betroffener Dienst"

#: incidents/models.py:568
msgid "Impacted sectors"
msgstr "Betroffene Sektoren"

#: incidents/models.py:579
msgid "Significant impact"
msgstr "Erhebliche Auswirkungen"

#: incidents/models.py:595 incidents/models.py:798
msgid "Report status"
msgstr "Berichtstatus"

#: incidents/models.py:599
msgid "Incident status"
msgstr "Vorfallstatus"

#: incidents/models.py:780 incidents/models.py:787 incidents/models.py:812
msgid "Incident"
msgstr "Vorfall"

#: incidents/models.py:781 incidents/models.py:813
msgid "Incidents"
msgstr "Vorfälle"

#: incidents/models.py:809 incidents/views.py:1046
msgid "Comment"
msgstr "Kommentar"

#: incidents/models.py:899
msgid "Full username"
msgstr "Vollständiger Benutzername"

#: incidents/models.py:901
msgid "Entity name"
msgstr "Name der Entität"

#: incidents/models.py:904 incidents/models.py:911 incidents/models.py:956
msgid "Incident report processed"
msgstr "Vorfallbericht bearbeitet"

#: incidents/models.py:917
msgid "Action performed"
msgstr "Aktion ausgeführt"

#: incidents/models.py:932
msgid "Question category options"
msgstr "Optionen für dir Fragekategorie"

#: incidents/models.py:933
msgid "Question category option"
msgstr "Option für dir Fragekategorie"

#: incidents/models.py:941
msgid "Mandatory"
msgstr "Erforderlich"

#: incidents/models.py:975
msgid "Answers"
msgstr "Antworten"

#: incidents/views.py:252
msgid "Missing data, incident report not created."
msgstr "Fehlende Daten, Vorfallbericht wurde nicht erstellt."

#: incidents/views.py:259 incidents/views.py:348
msgid "Workflow not found"
msgstr "Workflow nicht gefunden"

#: incidents/views.py:263 incidents/views.py:351 incidents/views.py:433
#: incidents/views.py:470 incidents/views.py:534
msgid "Incident not found"
msgstr "Vorfall nicht gefunden"

#: incidents/views.py:267 incidents/views.py:274 incidents/views.py:327
#: incidents/views.py:355 incidents/views.py:365 incidents/views.py:418
#: incidents/views.py:437 incidents/views.py:474 incidents/views.py:507
#: incidents/views.py:538
msgid "Forbidden"
msgstr "Verboten"

#: incidents/views.py:293 incidents/views.py:299 incidents/views.py:342
#: incidents/views.py:362 incidents/views.py:420 incidents/views.py:503
msgid "No incident report could be found."
msgstr "Es konnte kein Vorfallbericht gefunden werden."

#: incidents/views.py:481 incidents/views.py:513
msgid "An error occurred while generating the report."
msgstr "Bei der Erstellung des Berichts ist ein Fehler aufgetreten."

#: incidents/views.py:546
msgid "The incident has been deleted."
msgstr "Der Vorfall wurde gelöscht."

#: incidents/views.py:548
msgid "The incident could not be deleted."
msgstr "Der Vorfall konnte nicht gelöscht werden."

#: incidents/views.py:550
msgid "An error occurred while deleting the incident."
msgstr "Beim Löschen des Vorfalls ist ein Fehler aufgetreten."

#: incidents/views.py:565
msgid ""
"The daily limit of incident reports has been reached. Please try again "
"tomorrow."
msgstr ""
"Das Tageslimit für Vorfallberichte wurde erreicht. Bitte versuchen Sie es "
"morgen erneut."

#: incidents/views.py:607
msgid "Contact"
msgstr "Kontakt"

#: incidents/views.py:608
msgid "Legal bases"
msgstr "Rechtsgrundlagen"

#: incidents/views.py:611
msgid "Detection date"
msgstr "Datum der Entdeckung"

#: incidents/views.py:1034
msgid "Incident Timeline"
msgstr "Vorfallverlauf"<|MERGE_RESOLUTION|>--- conflicted
+++ resolved
@@ -767,15 +767,9 @@
 msgid "Impacts disclosure required"
 msgstr "Angabe der Auswirkungen erforderlich"
 
-<<<<<<< HEAD
-#: incidents/models.py:243
-msgid "Submision email"
-msgstr ""
-=======
 #: incidents/models.py:246
 msgid "Submission email"
 msgstr "Einreichungs-E-Mail"
->>>>>>> 351beda3
 
 #: incidents/models.py:306
 msgid "Incident detection date required"
