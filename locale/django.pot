# SOME DESCRIPTIVE TITLE.
# Copyright (C) YEAR THE PACKAGE'S COPYRIGHT HOLDER
# This file is distributed under the same license as the PACKAGE package.
# FIRST AUTHOR <EMAIL@ADDRESS>, YEAR.
#
#, fuzzy
msgid ""
msgstr ""
"Project-Id-Version: PACKAGE VERSION\n"
"Report-Msgid-Bugs-To: \n"
<<<<<<< HEAD
"POT-Creation-Date: 2024-12-10 16:26+0100\n"
=======
"POT-Creation-Date: 2025-02-25 13:17+0100\n"
>>>>>>> 59fd6a25
"PO-Revision-Date: YEAR-MO-DA HO:MI+ZONE\n"
"Last-Translator: FULL NAME <EMAIL@ADDRESS>\n"
"Language-Team: LANGUAGE <LL@li.org>\n"
"Language: \n"
"MIME-Version: 1.0\n"
"Content-Type: text/plain; charset=UTF-8\n"
"Content-Transfer-Encoding: 8bit\n"

#: governanceplatform/admin.py:56 governanceplatform/context_processors.py:23
msgid "Settings"
msgstr ""

#: governanceplatform/admin.py:299
msgid "Contact for company"
msgstr ""

#: governanceplatform/admin.py:300
msgid "Contacts for company"
msgstr ""

#: governanceplatform/admin.py:422 governanceplatform/admin.py:890
#: governanceplatform/models.py:64 governanceplatform/models.py:441
#: incidents/admin.py:347 incidents/admin.py:417 incidents/admin.py:675
#: incidents/forms.py:552 incidents/models.py:42 incidents/models.py:300
#: incidents/views.py:692
msgid "Sectors"
msgstr ""

#: governanceplatform/admin.py:472 governanceplatform/admin.py:1014
#: governanceplatform/admin.py:1027
msgid "Contact information"
msgstr ""

#: governanceplatform/admin.py:483
msgid "Configuration information"
msgstr ""

<<<<<<< HEAD
#: governanceplatform/admin.py:491
msgid "Entity Categories"
=======
#: governanceplatform/admin.py:492 governanceplatform/models.py:161
#: governanceplatform/models.py:565
msgid "Entity categories"
>>>>>>> 59fd6a25
msgstr ""

#: governanceplatform/admin.py:820
msgid "Reset 2FA"
msgstr ""

#: governanceplatform/admin.py:829 governanceplatform/models.py:223
#: governanceplatform/models.py:342 governanceplatform/models.py:532
<<<<<<< HEAD
#: incidents/models.py:533
=======
#: incidents/models.py:533 incidents/views.py:690
>>>>>>> 59fd6a25
msgid "Regulators"
msgstr ""

#: governanceplatform/admin.py:848 governanceplatform/models.py:313
#: governanceplatform/models.py:501 governanceplatform/models.py:579
msgid "Observer"
msgstr ""

#: governanceplatform/admin.py:867 governanceplatform/models.py:184
#: governanceplatform/models.py:337
msgid "Operators"
msgstr ""

#: governanceplatform/admin.py:928
msgid "Roles"
msgstr ""

#: governanceplatform/admin.py:1400 governanceplatform/models.py:599
msgid "Observer regulation"
msgstr ""

#: governanceplatform/admin.py:1401 governanceplatform/models.py:600
msgid "Observer regulations"
msgstr ""

#: governanceplatform/admin.py:1408 governanceplatform/models.py:513
msgid "Observer user"
msgstr ""

#: governanceplatform/admin.py:1409 governanceplatform/models.py:514
msgid "Observer users"
msgstr ""

#: governanceplatform/config.py:101 governanceplatform/config_dev.py:101
msgid "Dutch"
msgstr ""

<<<<<<< HEAD
#: governanceplatform/config.py:120 governanceplatform/config_dev.py:125
msgid "Cookie settings"
=======
#: governanceplatform/config.py:125 governanceplatform/config_dev.py:125
msgid "Cookie Notice"
>>>>>>> 59fd6a25
msgstr ""

#: governanceplatform/config.py:129 governanceplatform/config_dev.py:129
msgid "Essential"
msgstr ""

#: governanceplatform/config.py:131 governanceplatform/config_dev.py:131
msgid ""
"This website uses cookies and other similar technologies strictly "
"necessary                 for its operation, without the use of personal "
"data."
msgstr ""

<<<<<<< HEAD
#: governanceplatform/config.py:132 governanceplatform/config_dev.py:137
msgid "Meta cookie for the cookies that are set."
msgstr ""

#: governanceplatform/config.py:133 governanceplatform/config_dev.py:138
msgid "Accepted cookies"
msgstr ""

#: governanceplatform/config.py:134 governanceplatform/config_dev.py:139
msgid "6 months"
msgstr ""

#: governanceplatform/config.py:138 governanceplatform/config_dev.py:143
msgid "This cookie is necessary for user options"
msgstr ""

#: governanceplatform/config.py:139 governanceplatform/config_dev.py:144
msgid "Session ID"
msgstr ""

#: governanceplatform/config.py:140 governanceplatform/config.py:148
#: governanceplatform/config_dev.py:145 governanceplatform/config_dev.py:153
msgid "15 minutes"
msgstr ""

#: governanceplatform/config.py:145 governanceplatform/config_dev.py:150
msgid "This cookie prevents Cross-Site-Request-Forgery attacks."
msgstr ""

#: governanceplatform/config.py:147 governanceplatform/config_dev.py:152
msgid "Token"
msgstr ""

#: governanceplatform/config.py:152 governanceplatform/config_dev.py:157
msgid "Meta cookie for user language settings"
msgstr ""

#: governanceplatform/config.py:153 governanceplatform/config_dev.py:158
msgid "Language settings"
msgstr ""

#: governanceplatform/config.py:154 governanceplatform/config.py:160
#: governanceplatform/config_dev.py:159 governanceplatform/config_dev.py:165
msgid "Session"
msgstr ""

#: governanceplatform/config.py:158 governanceplatform/config_dev.py:163
msgid "Meta cookie for user theme settings"
msgstr ""

#: governanceplatform/config.py:159 governanceplatform/config_dev.py:164
msgid "Theme dark/light settings"
=======
#: governanceplatform/config.py:139 governanceplatform/config_dev.py:139
msgid "Cookie used to store user’s consent to the use of cookies."
msgstr ""

#: governanceplatform/config.py:141 governanceplatform/config_dev.py:141
msgid "The user’s cookie preferences."
msgstr ""

#: governanceplatform/config.py:142 governanceplatform/config_dev.py:142
msgid "6 months"
msgstr ""

#: governanceplatform/config.py:147 governanceplatform/config_dev.py:147
msgid "Cookie essential for maintaining user session options."
msgstr ""

#: governanceplatform/config.py:149 governanceplatform/config_dev.py:149
msgid "Session ID"
msgstr ""

#: governanceplatform/config.py:150 governanceplatform/config.py:158
#: governanceplatform/config_dev.py:150 governanceplatform/config_dev.py:158
msgid "15 minutes"
msgstr ""

#: governanceplatform/config.py:155 governanceplatform/config_dev.py:155
msgid "Cookie used to prevent Cross-Site Request Forgery (CSRF) attacks."
msgstr ""

#: governanceplatform/config.py:157 governanceplatform/config_dev.py:157
msgid "Token"
msgstr ""

#: governanceplatform/config.py:162 governanceplatform/config_dev.py:162
msgid "Cookie used to store user language preferences."
msgstr ""

#: governanceplatform/config.py:163 governanceplatform/config_dev.py:163
msgid "Language settings"
msgstr ""

#: governanceplatform/config.py:164 governanceplatform/config.py:170
#: governanceplatform/config_dev.py:164 governanceplatform/config_dev.py:170
msgid "Session"
msgstr ""

#: governanceplatform/config.py:168 governanceplatform/config_dev.py:168
msgid "Cookie used to store user theme preferences."
msgstr ""

#: governanceplatform/config.py:169 governanceplatform/config_dev.py:169
msgid "Dark/light theme settings"
>>>>>>> 59fd6a25
msgstr ""

#: governanceplatform/forms.py:31
msgid "Role"
msgstr ""

#: governanceplatform/forms.py:97 governanceplatform/forms.py:171
msgid "I accept and agree to the"
msgstr ""

#: governanceplatform/forms.py:98
msgid "You must accept the Terms of Use to register."
msgstr ""

#: governanceplatform/forms.py:139
#, python-format
msgid ""
"Default language translation (%(fallback_language_name)s) is missing. Please "
"add it before saving."
msgstr ""

#: governanceplatform/forms.py:162
msgid "This {self.instance._meta.verbose_name.lower()} already exist."
msgstr ""

#: governanceplatform/globals.py:12
msgid "Addition"
msgstr ""

#: governanceplatform/globals.py:13
msgid "Change"
msgstr ""

#: governanceplatform/globals.py:14
msgid "Deletion"
msgstr ""

#: governanceplatform/globals.py:16
msgid "Logged in"
msgstr ""

#: governanceplatform/globals.py:17
msgid "Logged out"
msgstr ""

#: governanceplatform/globals.py:22
msgid "Security Objective"
msgstr ""

<<<<<<< HEAD
#: governanceplatform/helpers.py:291
msgid "<strong>Change or delete actions are not allowed</strong><br>"
=======
#: governanceplatform/helpers.py:286
#, python-brace-format
msgid ""
"<strong>Modification and deletion actions are not allowed.</strong><br>- "
"This {object_name} is either in use.<br>- You are not its creator "
"({creator_name})"
>>>>>>> 59fd6a25
msgstr ""

#: governanceplatform/managers.py:15
msgid "User must have an email address"
msgstr ""

#: governanceplatform/managers.py:28
msgid "Superuser must have is_staff=True."
msgstr ""

<<<<<<< HEAD
#: governanceplatform/mixins.py:58
msgid "Don't forget to save your object language by language"
msgstr ""

#: governanceplatform/models.py:19 governanceplatform/models.py:69
#: governanceplatform/models.py:87 incidents/models.py:204
#: incidents/models.py:234 incidents/models.py:283
#: templates/home/privacy_policy.html:89
=======
#: governanceplatform/middleware.py:176
msgid "For security reasons, you will need to log in again to access it."
msgstr ""

#: governanceplatform/mixins.py:56
msgid "Save your changes before you leave the tab of the respective language."
msgstr ""

#: governanceplatform/models.py:19 governanceplatform/models.py:69
#: governanceplatform/models.py:87 governanceplatform/models.py:133
#: governanceplatform/models.py:190 governanceplatform/models.py:229
#: incidents/models.py:204 incidents/models.py:234 incidents/models.py:283
>>>>>>> 59fd6a25
msgid "Name"
msgstr ""

#: governanceplatform/models.py:26
msgid "Parent Sector"
msgstr ""

#: governanceplatform/models.py:29 governanceplatform/models.py:73
#: governanceplatform/models.py:131
msgid "Acronym"
msgstr ""

#: governanceplatform/models.py:33
msgid "Creator Name"
msgstr ""

#: governanceplatform/models.py:41 incidents/models.py:55
#: incidents/models.py:86 incidents/models.py:125 incidents/models.py:175
#: incidents/models.py:215 incidents/models.py:261
msgid "Creator"
msgstr ""

#: governanceplatform/models.py:63 governanceplatform/models.py:71
msgid "Sector"
msgstr ""

#: governanceplatform/models.py:80
msgid "Service"
msgstr ""

#: governanceplatform/models.py:81
msgid "Services"
msgstr ""

#: governanceplatform/models.py:91 governanceplatform/models.py:116
msgid "Type"
msgstr ""

#: governanceplatform/models.py:109
msgid "Functionality"
msgstr ""

#: governanceplatform/models.py:110 governanceplatform/models.py:120
#: governanceplatform/models.py:213 governanceplatform/models.py:255
msgid "Functionalities"
msgstr ""

#: governanceplatform/models.py:133 governanceplatform/models.py:190
#: governanceplatform/models.py:229
msgid "name"
msgstr ""

#: governanceplatform/models.py:136 governanceplatform/models.py:202
#: governanceplatform/models.py:241
msgid "country"
msgstr ""

#: governanceplatform/models.py:140 governanceplatform/models.py:204
#: governanceplatform/models.py:243
msgid "address"
msgstr ""

#: governanceplatform/models.py:146 governanceplatform/models.py:321
msgid "Email address"
msgstr ""

#: governanceplatform/models.py:149 governanceplatform/models.py:332
msgid "Phone number"
msgstr ""

#: governanceplatform/models.py:157
msgid "Types"
msgstr ""

#: governanceplatform/models.py:161 governanceplatform/models.py:565
msgid "Entity categories"
msgstr ""

#: governanceplatform/models.py:183 governanceplatform/models.py:432
#: incidents/models.py:442
msgid "Operator"
msgstr ""

#: governanceplatform/models.py:192 governanceplatform/models.py:231
msgid "full name"
msgstr ""

#: governanceplatform/models.py:195 governanceplatform/models.py:234
<<<<<<< HEAD
msgid "description"
=======
msgid "Description"
>>>>>>> 59fd6a25
msgstr ""

#: governanceplatform/models.py:206 governanceplatform/models.py:245
msgid "E-mail address for incident notification"
msgstr ""

#: governanceplatform/models.py:222 governanceplatform/models.py:471
#: incidents/admin.py:491 incidents/models.py:293 incidents/models.py:450
msgid "Regulator"
msgstr ""

#: governanceplatform/models.py:251
msgid "Receives all incident notifications"
msgstr ""

#: governanceplatform/models.py:314 governanceplatform/models.py:347
msgid "Observers"
msgstr ""

#: governanceplatform/models.py:324
msgid "An account with this email address already exists."
msgstr ""

#: governanceplatform/models.py:351
msgid "Administrator"
msgstr ""

#: governanceplatform/models.py:354
msgid "Determines if the user can log in via the administration interface."
msgstr ""

#: governanceplatform/models.py:437 governanceplatform/models.py:466
#: governanceplatform/models.py:496 incidents/models.py:813
msgid "User"
msgstr ""

#: governanceplatform/models.py:445 governanceplatform/models.py:474
#: governanceplatform/models.py:504
msgid "is administrator"
msgstr ""

#: governanceplatform/models.py:454
msgid "Company User"
msgstr ""

#: governanceplatform/models.py:455
msgid "Company Users"
msgstr ""

#: governanceplatform/models.py:484
msgid "Regulator user"
msgstr ""

#: governanceplatform/models.py:485
msgid "Regulator users"
msgstr ""

#: governanceplatform/models.py:525 governanceplatform/models.py:552
#: incidents/models.py:26 incidents/models.py:74 incidents/models.py:112
msgid "Label"
msgstr ""

#: governanceplatform/models.py:557
msgid "Code"
msgstr ""

#: governanceplatform/models.py:566
msgid "Entity category"
msgstr ""

#: governanceplatform/models.py:574 incidents/admin.py:368
#: incidents/models.py:38 incidents/models.py:288
msgid "Legal basis"
msgstr ""

#: governanceplatform/models.py:582
msgid "Incident rules"
msgstr ""

<<<<<<< HEAD
#: governanceplatform/models.py:608
msgid "Action time"
=======
#: governanceplatform/models.py:608 incidents/models.py:740
#: incidents/models.py:816 incidents/models.py:885
msgid "Timestamp"
>>>>>>> 59fd6a25
msgstr ""

#: governanceplatform/models.py:609 incidents/admin.py:88
msgid "Action flag"
msgstr ""

#: governanceplatform/models.py:610
msgid "Object id"
msgstr ""

#: governanceplatform/models.py:612
msgid "Object representation"
msgstr ""

#: governanceplatform/models.py:615
msgid "Additional information"
msgstr ""

#: governanceplatform/models.py:619
msgid "Script log entry"
msgstr ""

#: governanceplatform/models.py:620
msgid "Script log entries"
msgstr ""

#: governanceplatform/validators.py:16
msgid "Your new password cannot be the same as your current password."
msgstr ""

#: governanceplatform/validators.py:29
msgid "You cannot reuse a previously used password."
msgstr ""

#: governanceplatform/validators.py:34
msgid "Your password must not match any previously used passwords."
msgstr ""

#: governanceplatform/views.py:51
msgid "The account has been successfully saved."
msgstr ""

#: incidents/admin.py:63
msgid "Users"
msgstr ""

#: incidents/admin.py:143
msgid "action flag"
msgstr ""

<<<<<<< HEAD
#: incidents/admin.py:237
msgid "Question Option"
msgstr ""

#: incidents/admin.py:238
msgid "Question Options"
=======
#: incidents/admin.py:238 incidents/models.py:879
msgid "Questionnaire"
>>>>>>> 59fd6a25
msgstr ""

#: incidents/admin.py:265
msgid "predefined answer"
msgstr ""

#: incidents/admin.py:266
msgid "predefined answers"
msgstr ""

<<<<<<< HEAD
#: incidents/admin.py:401 incidents/admin.py:573 incidents/admin.py:657
msgid "Basic information"
msgstr ""

#: incidents/admin.py:408 incidents/admin.py:667
msgid "Oversight"
=======
#: incidents/admin.py:401 incidents/admin.py:573 incidents/admin.py:655
msgid "General"
msgstr ""

#: incidents/admin.py:408 incidents/admin.py:665
msgid "Supervision"
>>>>>>> 59fd6a25
msgstr ""

#: incidents/admin.py:508
msgid "Email Type"
msgstr ""

<<<<<<< HEAD
#: incidents/admin.py:580 incidents/admin.py:683
msgid "Email Notification"
msgstr ""

#: incidents/admin.py:614
msgid "<strong>Delete action is not allowed</strong><br>"
=======
#: incidents/admin.py:580 incidents/admin.py:681
msgid "Notification Email"
msgstr ""

#: incidents/admin.py:611
#, python-brace-format
msgid ""
"<strong>Deletion forbidden</strong><br>- This {object_name} is either in use."
"<br>"
>>>>>>> 59fd6a25
msgstr ""

#: incidents/admin.py:633 incidents/models.py:274 incidents/models.py:349
#: incidents/models.py:737
msgid "Incident report"
msgstr ""

#: incidents/admin.py:634 incidents/models.py:273 incidents/models.py:296
#: incidents/models.py:518
msgid "Incident reports"
msgstr ""

#: incidents/decorators.py:39
msgid ""
"The user account does not have any linked entities. Contact the administrator"
msgstr ""

<<<<<<< HEAD
#: incidents/forms.py:219
msgid "Add precision"
msgstr ""

#: incidents/forms.py:243 incidents/forms.py:740 incidents/forms.py:748
msgid "Date Format YYYY-MM-DD HH:MM"
=======
#: incidents/forms.py:218
msgid "Add details"
msgstr ""

#: incidents/forms.py:242 incidents/forms.py:746 incidents/forms.py:754
msgid "Date format yyyy-mm-dd hh:mm"
>>>>>>> 59fd6a25
msgstr ""

#: incidents/forms.py:309 incidents/models.py:438
msgid "Name of the Operator"
msgstr ""

#: incidents/forms.py:392
msgid ""
"Please include a reference (e.g., an identifier, internal reference, CERT "
"reference, etc.) to facilitate incident tracking."
msgstr ""

#: incidents/forms.py:406
msgid ""
"Insert the file number of a criminal complaint that you have filed with the "
"police."
msgstr ""

#: incidents/forms.py:498
msgid "Send notification to"
msgstr ""

#: incidents/forms.py:531 incidents/forms.py:732
msgid "Select the incident time zone"
msgstr ""

#: incidents/forms.py:544
msgid "Select date and time"
msgstr ""

#: incidents/globals.py:30
msgid "Closed"
msgstr ""

#: incidents/globals.py:31
msgid "Ongoing"
msgstr ""

#: incidents/globals.py:35 incidents/globals.py:43
msgid "Unsubmitted"
msgstr ""

#: incidents/globals.py:36 incidents/globals.py:44
msgid "Under review"
msgstr ""

#: incidents/globals.py:37 incidents/globals.py:45
msgid "Passed"
msgstr ""

#: incidents/globals.py:38 incidents/globals.py:46
msgid "Failed"
msgstr ""

#: incidents/globals.py:39 incidents/globals.py:47
msgid "Submission overdue"
msgstr ""

#: incidents/models.py:28
msgid "Headline"
msgstr ""

#: incidents/models.py:47 incidents/models.py:78 incidents/models.py:117
#: incidents/models.py:167 incidents/models.py:207 incidents/models.py:253
msgid "Creator name"
msgstr ""

#: incidents/models.py:67
msgid "Impact"
msgstr ""

#: incidents/models.py:68 incidents/models.py:522 incidents/models.py:750
#: incidents/views.py:1089
msgid "Impacts"
msgstr ""

#: incidents/models.py:98
msgid "Step in notification form"
msgstr ""

#: incidents/models.py:99
msgid "Steps in notification form"
msgstr ""

#: incidents/models.py:109
msgid "Question Type"
msgstr ""

#: incidents/models.py:113
msgid "Tooltip"
msgstr ""

#: incidents/models.py:148 incidents/models.py:239
msgid "Questions"
msgstr ""

<<<<<<< HEAD
#: incidents/models.py:149 incidents/models.py:159
msgid "Question"
msgstr ""

#: incidents/models.py:155 incidents/models.py:873 incidents/models.py:888
=======
#: incidents/models.py:155 incidents/models.py:876 incidents/models.py:891
>>>>>>> 59fd6a25
msgid "Answer"
msgstr ""

#: incidents/models.py:191
msgid "Question - predefined answers"
msgstr ""

#: incidents/models.py:192
msgid "Question - predefined answer"
msgstr ""

#: incidents/models.py:199
msgid "Subject"
msgstr ""

#: incidents/models.py:202
msgid "Content"
msgstr ""

#: incidents/models.py:226 incidents/models.py:366
msgid "Emails"
msgstr ""

#: incidents/models.py:227 incidents/models.py:399
msgid "Email"
msgstr ""

#: incidents/models.py:237
msgid "Impacts disclosure required"
msgstr ""

#: incidents/models.py:243
msgid "Submision email"
msgstr ""

#: incidents/models.py:303
msgid "Incident detection date required"
msgstr ""

#: incidents/models.py:308
msgid "Opening email"
msgstr ""

#: incidents/models.py:317
msgid "Closing email"
msgstr ""

#: incidents/models.py:326
msgid "Status update email"
msgstr ""

#: incidents/models.py:335
msgid "Incident notification workflows"
msgstr ""

#: incidents/models.py:336
msgid "Incident notification workflow"
msgstr ""

#: incidents/models.py:346 incidents/models.py:507
msgid "Workflow"
msgstr ""

#: incidents/models.py:352 incidents/models.py:843 incidents/models.py:859
msgid "Position"
msgstr ""

#: incidents/models.py:356
msgid "Deadline in hours"
msgstr ""

#: incidents/models.py:359
msgid "Event triggering deadline"
msgstr ""

#: incidents/models.py:377 incidents/models.py:396
msgid "Report"
msgstr ""

#: incidents/models.py:378
msgid "Reports"
msgstr ""

#: incidents/models.py:391
msgid "Email subject"
msgstr ""

#: incidents/models.py:402
msgid "Trigger event"
msgstr ""

#: incidents/models.py:409
msgid "Delay in hours"
msgstr ""

#: incidents/models.py:412
msgid "Reminder emails"
msgstr ""

#: incidents/models.py:413
msgid "Reminder email"
msgstr ""

#: incidents/models.py:428
msgid "Incident ID"
msgstr ""

#: incidents/models.py:459
msgid "Contact user"
msgstr ""

#: incidents/models.py:466
msgid "contact last name"
msgstr ""

#: incidents/models.py:469
msgid "contact first name"
msgstr ""

#: incidents/models.py:472
msgid "Contact job title"
msgstr ""

#: incidents/models.py:474
msgid "Contact email"
msgstr ""

#: incidents/models.py:476
msgid "contact telephone"
msgstr ""

#: incidents/models.py:480
msgid "technical last name"
msgstr ""

#: incidents/models.py:483
msgid "technical first name"
msgstr ""

#: incidents/models.py:486
msgid "Technical job title"
msgstr ""

#: incidents/models.py:489
msgid "Technical email"
msgstr ""

#: incidents/models.py:492
msgid "technical telephone"
msgstr ""

#: incidents/models.py:496
msgid "Internal incident reference"
msgstr ""

#: incidents/models.py:499
msgid "Criminal complaint file number"
msgstr ""

#: incidents/models.py:503
msgid "Impacted service"
msgstr ""

#: incidents/models.py:515
msgid "Impacted sectors"
msgstr ""

#: incidents/models.py:526
msgid "Significant impact"
msgstr ""

#: incidents/models.py:542 incidents/models.py:742
msgid "Report status"
msgstr ""

#: incidents/models.py:546
msgid "Incident status"
msgstr ""

#: incidents/models.py:724 incidents/models.py:731 incidents/models.py:756
msgid "Incident"
msgstr ""

#: incidents/models.py:725 incidents/models.py:757
msgid "Incidents"
msgstr ""

<<<<<<< HEAD
#: incidents/models.py:737 incidents/models.py:813 incidents/models.py:882
msgid "Timestamp"
msgstr ""

#: incidents/models.py:750 incidents/views.py:1083
=======
#: incidents/models.py:753 incidents/views.py:1093
>>>>>>> 59fd6a25
msgid "Comment"
msgstr ""

#: incidents/models.py:818
msgid "Full username"
msgstr ""

#: incidents/models.py:821 incidents/models.py:828 incidents/models.py:873
msgid "Incident report processed"
msgstr ""

#: incidents/models.py:834
msgid "Action performed"
msgstr ""

#: incidents/models.py:849
msgid "Question category options"
msgstr ""

#: incidents/models.py:850
msgid "Question category option"
msgstr ""

#: incidents/models.py:858
msgid "Mandatory"
msgstr ""

<<<<<<< HEAD
#: incidents/models.py:876
msgid "Question options"
msgstr ""

#: incidents/models.py:889
=======
#: incidents/models.py:892
>>>>>>> 59fd6a25
msgid "Answers"
msgstr ""

#: incidents/templatetags/custom_filters.py:43
msgid "The report has passed the review"
msgstr ""

#: incidents/templatetags/custom_filters.py:45
msgid "The report has failed the review"
msgstr ""

#: incidents/templatetags/custom_filters.py:47
msgid "The report is currently under review"
msgstr ""

#: incidents/templatetags/custom_filters.py:49
msgid "The submission of the report is overdue"
msgstr ""

#: incidents/templatetags/custom_filters.py:51
msgid "The report has not been submitted yet"
msgstr ""

#: incidents/views.py:179
msgid "Missing data, incident report not created"
msgstr ""

#: incidents/views.py:186 incidents/views.py:275
msgid "Workflow not found"
msgstr ""

#: incidents/views.py:190 incidents/views.py:278 incidents/views.py:362
#: incidents/views.py:436 incidents/views.py:473 incidents/views.py:537
msgid "Incident not found"
msgstr ""

#: incidents/views.py:194 incidents/views.py:201 incidents/views.py:254
#: incidents/views.py:282 incidents/views.py:292 incidents/views.py:345
#: incidents/views.py:440 incidents/views.py:477 incidents/views.py:510
#: incidents/views.py:541
msgid "Forbidden"
msgstr ""

#: incidents/views.py:220 incidents/views.py:226 incidents/views.py:269
#: incidents/views.py:289 incidents/views.py:347 incidents/views.py:506
msgid "No incident report could be found."
msgstr ""

#: incidents/views.py:484 incidents/views.py:516
msgid "An error occurred while generating the report."
msgstr ""

#: incidents/views.py:549
msgid "The incident has been deleted."
msgstr ""

#: incidents/views.py:551
msgid "The incident could not be deleted."
msgstr ""

#: incidents/views.py:553
msgid "An error occurred while deleting the incident."
msgstr ""

#: incidents/views.py:568
msgid ""
"The daily limit of incident reports has been reached. Please try again "
"tomorrow."
msgstr ""

#: incidents/views.py:680
msgid "Please select at least one regulator"
msgstr ""

#: incidents/views.py:689
msgid "Contact"
msgstr ""

#: incidents/views.py:691
msgid "Legal bases"
msgstr ""

#: incidents/views.py:693
msgid "Detection date"
msgstr ""

#: incidents/views.py:1081
msgid "Incident Timeline"
<<<<<<< HEAD
msgstr ""

#: templates/404.html:3
msgid "404 Page Not Found"
msgstr ""

#: templates/404.html:10
msgid "Page Not Found"
msgstr ""

#: templates/404.html:13
msgid "Sorry, the page you're looking for doesn't exist."
msgstr ""

#: templates/500.html:3
msgid "500 Server Error"
msgstr ""

#: templates/500.html:10
msgid "Server Error"
msgstr ""

#: templates/500.html:13
msgid "Sorry, something went wrong on our end."
msgstr ""

#: templates/500.html:14
msgid "Please try again later."
msgstr ""

#: templates/account/edit.html:6
msgid "Account"
msgstr ""

#: templates/account/edit.html:8
msgid "Account management"
msgstr ""

#: templates/admin/base_site.html:8
msgid "Django admin area"
msgstr ""

#: templates/admin/base_site.html:13
msgid "Account Security"
msgstr ""

#: templates/admin/base_site.html:14
msgid "Password change"
msgstr ""

#: templates/admin/base_site.html:16
msgid "Return to user interface"
msgstr ""

#: templates/admin/base_site.html:18
msgid "Log out"
msgstr ""

#: templates/home/contact.html:9
msgid "Dear entity, should you need any assistance please contact us on "
msgstr ""

#: templates/home/privacy_policy.html:90
msgid "Description"
msgstr ""

#: templates/home/privacy_policy.html:92
msgid "Maximum duration"
msgstr ""

#: templates/registration/base.html:13
msgid "Log in"
msgstr ""

#: templates/two_factor/core/setup_complete.html:7
msgid "Enable Two-Factor Authentication"
msgstr ""

#: templates/two_factor/core/setup_complete.html:12
msgid ""
"Congratulations, you have successfully activated two-factor authentication."
msgstr ""

#: templates/two_factor/core/setup_complete.html:20
msgid "Two-Factor Authentication has been set. Please log in again."
msgstr ""

#: templates/two_factor/core/setup_complete.html:25
msgid ""
"However, there may be instances where you do not have access to your main "
"token. To enable account recovery, add a phone number."
msgstr ""

#: templates/two_factor/core/setup_complete.html:32
msgid "Back to Account Security"
msgstr ""

#: templates/two_factor/core/setup_complete.html:36
msgid "Add Phone Number"
=======
>>>>>>> 59fd6a25
msgstr ""<|MERGE_RESOLUTION|>--- conflicted
+++ resolved
@@ -8,11 +8,7 @@
 msgstr ""
 "Project-Id-Version: PACKAGE VERSION\n"
 "Report-Msgid-Bugs-To: \n"
-<<<<<<< HEAD
-"POT-Creation-Date: 2024-12-10 16:26+0100\n"
-=======
 "POT-Creation-Date: 2025-02-25 13:17+0100\n"
->>>>>>> 59fd6a25
 "PO-Revision-Date: YEAR-MO-DA HO:MI+ZONE\n"
 "Last-Translator: FULL NAME <EMAIL@ADDRESS>\n"
 "Language-Team: LANGUAGE <LL@li.org>\n"
@@ -50,14 +46,9 @@
 msgid "Configuration information"
 msgstr ""
 
-<<<<<<< HEAD
-#: governanceplatform/admin.py:491
-msgid "Entity Categories"
-=======
 #: governanceplatform/admin.py:492 governanceplatform/models.py:161
 #: governanceplatform/models.py:565
 msgid "Entity categories"
->>>>>>> 59fd6a25
 msgstr ""
 
 #: governanceplatform/admin.py:820
@@ -66,11 +57,7 @@
 
 #: governanceplatform/admin.py:829 governanceplatform/models.py:223
 #: governanceplatform/models.py:342 governanceplatform/models.py:532
-<<<<<<< HEAD
-#: incidents/models.py:533
-=======
 #: incidents/models.py:533 incidents/views.py:690
->>>>>>> 59fd6a25
 msgid "Regulators"
 msgstr ""
 
@@ -108,13 +95,8 @@
 msgid "Dutch"
 msgstr ""
 
-<<<<<<< HEAD
-#: governanceplatform/config.py:120 governanceplatform/config_dev.py:125
-msgid "Cookie settings"
-=======
 #: governanceplatform/config.py:125 governanceplatform/config_dev.py:125
 msgid "Cookie Notice"
->>>>>>> 59fd6a25
 msgstr ""
 
 #: governanceplatform/config.py:129 governanceplatform/config_dev.py:129
@@ -128,60 +110,6 @@
 "data."
 msgstr ""
 
-<<<<<<< HEAD
-#: governanceplatform/config.py:132 governanceplatform/config_dev.py:137
-msgid "Meta cookie for the cookies that are set."
-msgstr ""
-
-#: governanceplatform/config.py:133 governanceplatform/config_dev.py:138
-msgid "Accepted cookies"
-msgstr ""
-
-#: governanceplatform/config.py:134 governanceplatform/config_dev.py:139
-msgid "6 months"
-msgstr ""
-
-#: governanceplatform/config.py:138 governanceplatform/config_dev.py:143
-msgid "This cookie is necessary for user options"
-msgstr ""
-
-#: governanceplatform/config.py:139 governanceplatform/config_dev.py:144
-msgid "Session ID"
-msgstr ""
-
-#: governanceplatform/config.py:140 governanceplatform/config.py:148
-#: governanceplatform/config_dev.py:145 governanceplatform/config_dev.py:153
-msgid "15 minutes"
-msgstr ""
-
-#: governanceplatform/config.py:145 governanceplatform/config_dev.py:150
-msgid "This cookie prevents Cross-Site-Request-Forgery attacks."
-msgstr ""
-
-#: governanceplatform/config.py:147 governanceplatform/config_dev.py:152
-msgid "Token"
-msgstr ""
-
-#: governanceplatform/config.py:152 governanceplatform/config_dev.py:157
-msgid "Meta cookie for user language settings"
-msgstr ""
-
-#: governanceplatform/config.py:153 governanceplatform/config_dev.py:158
-msgid "Language settings"
-msgstr ""
-
-#: governanceplatform/config.py:154 governanceplatform/config.py:160
-#: governanceplatform/config_dev.py:159 governanceplatform/config_dev.py:165
-msgid "Session"
-msgstr ""
-
-#: governanceplatform/config.py:158 governanceplatform/config_dev.py:163
-msgid "Meta cookie for user theme settings"
-msgstr ""
-
-#: governanceplatform/config.py:159 governanceplatform/config_dev.py:164
-msgid "Theme dark/light settings"
-=======
 #: governanceplatform/config.py:139 governanceplatform/config_dev.py:139
 msgid "Cookie used to store user’s consent to the use of cookies."
 msgstr ""
@@ -234,7 +162,6 @@
 
 #: governanceplatform/config.py:169 governanceplatform/config_dev.py:169
 msgid "Dark/light theme settings"
->>>>>>> 59fd6a25
 msgstr ""
 
 #: governanceplatform/forms.py:31
@@ -284,17 +211,12 @@
 msgid "Security Objective"
 msgstr ""
 
-<<<<<<< HEAD
-#: governanceplatform/helpers.py:291
-msgid "<strong>Change or delete actions are not allowed</strong><br>"
-=======
 #: governanceplatform/helpers.py:286
 #, python-brace-format
 msgid ""
 "<strong>Modification and deletion actions are not allowed.</strong><br>- "
 "This {object_name} is either in use.<br>- You are not its creator "
 "({creator_name})"
->>>>>>> 59fd6a25
 msgstr ""
 
 #: governanceplatform/managers.py:15
@@ -305,16 +227,6 @@
 msgid "Superuser must have is_staff=True."
 msgstr ""
 
-<<<<<<< HEAD
-#: governanceplatform/mixins.py:58
-msgid "Don't forget to save your object language by language"
-msgstr ""
-
-#: governanceplatform/models.py:19 governanceplatform/models.py:69
-#: governanceplatform/models.py:87 incidents/models.py:204
-#: incidents/models.py:234 incidents/models.py:283
-#: templates/home/privacy_policy.html:89
-=======
 #: governanceplatform/middleware.py:176
 msgid "For security reasons, you will need to log in again to access it."
 msgstr ""
@@ -327,7 +239,6 @@
 #: governanceplatform/models.py:87 governanceplatform/models.py:133
 #: governanceplatform/models.py:190 governanceplatform/models.py:229
 #: incidents/models.py:204 incidents/models.py:234 incidents/models.py:283
->>>>>>> 59fd6a25
 msgid "Name"
 msgstr ""
 
@@ -416,11 +327,7 @@
 msgstr ""
 
 #: governanceplatform/models.py:195 governanceplatform/models.py:234
-<<<<<<< HEAD
-msgid "description"
-=======
 msgid "Description"
->>>>>>> 59fd6a25
 msgstr ""
 
 #: governanceplatform/models.py:206 governanceplatform/models.py:245
@@ -500,14 +407,9 @@
 msgid "Incident rules"
 msgstr ""
 
-<<<<<<< HEAD
-#: governanceplatform/models.py:608
-msgid "Action time"
-=======
 #: governanceplatform/models.py:608 incidents/models.py:740
 #: incidents/models.py:816 incidents/models.py:885
 msgid "Timestamp"
->>>>>>> 59fd6a25
 msgstr ""
 
 #: governanceplatform/models.py:609 incidents/admin.py:88
@@ -558,17 +460,8 @@
 msgid "action flag"
 msgstr ""
 
-<<<<<<< HEAD
-#: incidents/admin.py:237
-msgid "Question Option"
-msgstr ""
-
-#: incidents/admin.py:238
-msgid "Question Options"
-=======
 #: incidents/admin.py:238 incidents/models.py:879
 msgid "Questionnaire"
->>>>>>> 59fd6a25
 msgstr ""
 
 #: incidents/admin.py:265
@@ -579,35 +472,18 @@
 msgid "predefined answers"
 msgstr ""
 
-<<<<<<< HEAD
-#: incidents/admin.py:401 incidents/admin.py:573 incidents/admin.py:657
-msgid "Basic information"
-msgstr ""
-
-#: incidents/admin.py:408 incidents/admin.py:667
-msgid "Oversight"
-=======
 #: incidents/admin.py:401 incidents/admin.py:573 incidents/admin.py:655
 msgid "General"
 msgstr ""
 
 #: incidents/admin.py:408 incidents/admin.py:665
 msgid "Supervision"
->>>>>>> 59fd6a25
 msgstr ""
 
 #: incidents/admin.py:508
 msgid "Email Type"
 msgstr ""
 
-<<<<<<< HEAD
-#: incidents/admin.py:580 incidents/admin.py:683
-msgid "Email Notification"
-msgstr ""
-
-#: incidents/admin.py:614
-msgid "<strong>Delete action is not allowed</strong><br>"
-=======
 #: incidents/admin.py:580 incidents/admin.py:681
 msgid "Notification Email"
 msgstr ""
@@ -617,7 +493,6 @@
 msgid ""
 "<strong>Deletion forbidden</strong><br>- This {object_name} is either in use."
 "<br>"
->>>>>>> 59fd6a25
 msgstr ""
 
 #: incidents/admin.py:633 incidents/models.py:274 incidents/models.py:349
@@ -635,21 +510,12 @@
 "The user account does not have any linked entities. Contact the administrator"
 msgstr ""
 
-<<<<<<< HEAD
-#: incidents/forms.py:219
-msgid "Add precision"
-msgstr ""
-
-#: incidents/forms.py:243 incidents/forms.py:740 incidents/forms.py:748
-msgid "Date Format YYYY-MM-DD HH:MM"
-=======
 #: incidents/forms.py:218
 msgid "Add details"
 msgstr ""
 
 #: incidents/forms.py:242 incidents/forms.py:746 incidents/forms.py:754
 msgid "Date format yyyy-mm-dd hh:mm"
->>>>>>> 59fd6a25
 msgstr ""
 
 #: incidents/forms.py:309 incidents/models.py:438
@@ -746,15 +612,7 @@
 msgid "Questions"
 msgstr ""
 
-<<<<<<< HEAD
-#: incidents/models.py:149 incidents/models.py:159
-msgid "Question"
-msgstr ""
-
-#: incidents/models.py:155 incidents/models.py:873 incidents/models.py:888
-=======
 #: incidents/models.py:155 incidents/models.py:876 incidents/models.py:891
->>>>>>> 59fd6a25
 msgid "Answer"
 msgstr ""
 
@@ -942,15 +800,7 @@
 msgid "Incidents"
 msgstr ""
 
-<<<<<<< HEAD
-#: incidents/models.py:737 incidents/models.py:813 incidents/models.py:882
-msgid "Timestamp"
-msgstr ""
-
-#: incidents/models.py:750 incidents/views.py:1083
-=======
 #: incidents/models.py:753 incidents/views.py:1093
->>>>>>> 59fd6a25
 msgid "Comment"
 msgstr ""
 
@@ -978,15 +828,7 @@
 msgid "Mandatory"
 msgstr ""
 
-<<<<<<< HEAD
-#: incidents/models.py:876
-msgid "Question options"
-msgstr ""
-
-#: incidents/models.py:889
-=======
 #: incidents/models.py:892
->>>>>>> 59fd6a25
 msgid "Answers"
 msgstr ""
 
@@ -1075,106 +917,4 @@
 
 #: incidents/views.py:1081
 msgid "Incident Timeline"
-<<<<<<< HEAD
-msgstr ""
-
-#: templates/404.html:3
-msgid "404 Page Not Found"
-msgstr ""
-
-#: templates/404.html:10
-msgid "Page Not Found"
-msgstr ""
-
-#: templates/404.html:13
-msgid "Sorry, the page you're looking for doesn't exist."
-msgstr ""
-
-#: templates/500.html:3
-msgid "500 Server Error"
-msgstr ""
-
-#: templates/500.html:10
-msgid "Server Error"
-msgstr ""
-
-#: templates/500.html:13
-msgid "Sorry, something went wrong on our end."
-msgstr ""
-
-#: templates/500.html:14
-msgid "Please try again later."
-msgstr ""
-
-#: templates/account/edit.html:6
-msgid "Account"
-msgstr ""
-
-#: templates/account/edit.html:8
-msgid "Account management"
-msgstr ""
-
-#: templates/admin/base_site.html:8
-msgid "Django admin area"
-msgstr ""
-
-#: templates/admin/base_site.html:13
-msgid "Account Security"
-msgstr ""
-
-#: templates/admin/base_site.html:14
-msgid "Password change"
-msgstr ""
-
-#: templates/admin/base_site.html:16
-msgid "Return to user interface"
-msgstr ""
-
-#: templates/admin/base_site.html:18
-msgid "Log out"
-msgstr ""
-
-#: templates/home/contact.html:9
-msgid "Dear entity, should you need any assistance please contact us on "
-msgstr ""
-
-#: templates/home/privacy_policy.html:90
-msgid "Description"
-msgstr ""
-
-#: templates/home/privacy_policy.html:92
-msgid "Maximum duration"
-msgstr ""
-
-#: templates/registration/base.html:13
-msgid "Log in"
-msgstr ""
-
-#: templates/two_factor/core/setup_complete.html:7
-msgid "Enable Two-Factor Authentication"
-msgstr ""
-
-#: templates/two_factor/core/setup_complete.html:12
-msgid ""
-"Congratulations, you have successfully activated two-factor authentication."
-msgstr ""
-
-#: templates/two_factor/core/setup_complete.html:20
-msgid "Two-Factor Authentication has been set. Please log in again."
-msgstr ""
-
-#: templates/two_factor/core/setup_complete.html:25
-msgid ""
-"However, there may be instances where you do not have access to your main "
-"token. To enable account recovery, add a phone number."
-msgstr ""
-
-#: templates/two_factor/core/setup_complete.html:32
-msgid "Back to Account Security"
-msgstr ""
-
-#: templates/two_factor/core/setup_complete.html:36
-msgid "Add Phone Number"
-=======
->>>>>>> 59fd6a25
 msgstr ""