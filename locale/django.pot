# SOME DESCRIPTIVE TITLE.
# Copyright (C) YEAR THE PACKAGE'S COPYRIGHT HOLDER
# This file is distributed under the same license as the PACKAGE package.
# FIRST AUTHOR <EMAIL@ADDRESS>, YEAR.
#
#, fuzzy
msgid ""
msgstr ""
"Project-Id-Version: PACKAGE VERSION\n"
"Report-Msgid-Bugs-To: \n"
"POT-Creation-Date: 2025-05-26 10:15+0200\n"
"PO-Revision-Date: YEAR-MO-DA HO:MI+ZONE\n"
"Last-Translator: FULL NAME <EMAIL@ADDRESS>\n"
"Language-Team: LANGUAGE <LL@li.org>\n"
"Language: \n"
"MIME-Version: 1.0\n"
"Content-Type: text/plain; charset=UTF-8\n"
"Content-Transfer-Encoding: 8bit\n"

#: governanceplatform/admin.py:60 governanceplatform/context_processors.py:24
msgid "Settings"
msgstr ""

#: governanceplatform/admin.py:303
msgid "Contact for company"
msgstr ""

#: governanceplatform/admin.py:304
msgid "Contacts for company"
msgstr ""

#: governanceplatform/admin.py:446 governanceplatform/admin.py:915
#: governanceplatform/models.py:65 governanceplatform/models.py:450
#: incidents/admin.py:439 incidents/admin.py:509 incidents/admin.py:762
#: incidents/forms.py:552 incidents/models.py:45 incidents/models.py:303
#: incidents/views.py:610
msgid "Sectors"
msgstr ""

#: governanceplatform/admin.py:496 governanceplatform/admin.py:1039
#: governanceplatform/admin.py:1052
msgid "Contact information"
msgstr ""

#: governanceplatform/admin.py:507
msgid "Configuration information"
msgstr ""

#: governanceplatform/admin.py:516 governanceplatform/models.py:168
#: governanceplatform/models.py:574
msgid "Entity categories"
msgstr ""

#: governanceplatform/admin.py:845
msgid "Reset 2FA"
msgstr ""

#: governanceplatform/admin.py:854 governanceplatform/models.py:231
#: governanceplatform/models.py:350 governanceplatform/models.py:541
#: incidents/models.py:586 incidents/views.py:609
msgid "Regulators"
msgstr ""

#: governanceplatform/admin.py:873 governanceplatform/models.py:321
#: governanceplatform/models.py:510 governanceplatform/models.py:588
msgid "Observer"
msgstr ""

#: governanceplatform/admin.py:892 governanceplatform/models.py:192
#: governanceplatform/models.py:345
msgid "Operators"
msgstr ""

#: governanceplatform/admin.py:953
msgid "Roles"
msgstr ""

#: governanceplatform/admin.py:1463 governanceplatform/models.py:608
msgid "Observer regulation"
msgstr ""

#: governanceplatform/admin.py:1464 governanceplatform/models.py:609
msgid "Observer regulations"
msgstr ""

#: governanceplatform/admin.py:1471 governanceplatform/models.py:522
msgid "Observer user"
msgstr ""

#: governanceplatform/admin.py:1472 governanceplatform/models.py:523
msgid "Observer users"
msgstr ""

#: governanceplatform/apps.py:7
msgid "Governance"
msgstr ""

#: governanceplatform/config.py:102 governanceplatform/config_dev.py:104
msgid "Dutch"
msgstr ""

#: governanceplatform/config.py:126 governanceplatform/config_dev.py:128
msgid "Cookie Notice"
msgstr ""

#: governanceplatform/config.py:130 governanceplatform/config_dev.py:132
msgid "Essential"
msgstr ""

#: governanceplatform/config.py:132 governanceplatform/config_dev.py:134
msgid ""
"This website uses cookies and similar technologies essential for its "
"operation.                 It does not process personal data. By clicking "
"‘Accept’,                 you consent to the use of cookies. For more "
"details, please see:"
msgstr ""

#: governanceplatform/config.py:140 governanceplatform/config_dev.py:142
msgid "Cookie used to store the user’s consent to the use of cookies."
msgstr ""

#: governanceplatform/config.py:142 governanceplatform/config_dev.py:144
msgid "The user’s cookie preferences."
msgstr ""

#: governanceplatform/config.py:143 governanceplatform/config_dev.py:145
msgid "6 months"
msgstr ""

#: governanceplatform/config.py:148 governanceplatform/config_dev.py:150
msgid "Cookie essential for maintaining user session options."
msgstr ""

#: governanceplatform/config.py:150 governanceplatform/config_dev.py:152
msgid "Session ID"
msgstr ""

#: governanceplatform/config.py:151 governanceplatform/config.py:159
#: governanceplatform/config_dev.py:153 governanceplatform/config_dev.py:161
msgid "15 minutes"
msgstr ""

#: governanceplatform/config.py:156 governanceplatform/config_dev.py:158
msgid "Cookie used to prevent Cross-Site Request Forgery (CSRF) attacks."
msgstr ""

#: governanceplatform/config.py:158 governanceplatform/config_dev.py:160
msgid "Token"
msgstr ""

#: governanceplatform/config.py:163 governanceplatform/config_dev.py:165
msgid "Cookie used to store user language preferences."
msgstr ""

#: governanceplatform/config.py:164 governanceplatform/config_dev.py:166
msgid "Language settings"
msgstr ""

#: governanceplatform/config.py:165 governanceplatform/config.py:171
#: governanceplatform/config_dev.py:167 governanceplatform/config_dev.py:173
msgid "Session"
msgstr ""

#: governanceplatform/config.py:169 governanceplatform/config_dev.py:171
msgid "Cookie used to store user theme preferences."
msgstr ""

#: governanceplatform/config.py:170 governanceplatform/config_dev.py:172
msgid "Dark/light theme settings"
msgstr ""

#: governanceplatform/forms.py:24 governanceplatform/forms.py:119
msgid "First name"
msgstr ""

#: governanceplatform/forms.py:29 governanceplatform/forms.py:122
msgid "Last name"
msgstr ""

#: governanceplatform/forms.py:34 governanceplatform/models.py:156
#: governanceplatform/models.py:340
msgid "Phone number"
msgstr ""

#: governanceplatform/forms.py:39 governanceplatform/models.py:153
#: governanceplatform/models.py:329
msgid "Email address"
msgstr ""

#: governanceplatform/forms.py:46 incidents/models.py:900
msgid "Role"
msgstr ""

#: governanceplatform/forms.py:112 governanceplatform/forms.py:194
msgid "I acknowledge and agree to the"
msgstr ""

#: governanceplatform/forms.py:114
msgid "Accepting the Terms of Use is required for registration."
msgstr ""

#: governanceplatform/forms.py:162
#, python-format
msgid ""
"Default language translation (%(fallback_language_name)s) is missing. Please "
"add it before saving."
msgstr ""

#: governanceplatform/forms.py:185
msgid "This {self.instance._meta.verbose_name.lower()} already exists."
msgstr ""

#: governanceplatform/forms.py:206
msgid "I agree that my personal data may be used for communication purposes."
msgstr ""

#: governanceplatform/globals.py:12
msgid "Addition"
msgstr ""

#: governanceplatform/globals.py:13
msgid "Change"
msgstr ""

#: governanceplatform/globals.py:14
msgid "Deletion"
msgstr ""

#: governanceplatform/globals.py:16
msgid "Logged in"
msgstr ""

#: governanceplatform/globals.py:17
msgid "Logged out"
msgstr ""

#: governanceplatform/globals.py:22
msgid "Security Objective"
msgstr ""

#: governanceplatform/helpers.py:286
#, python-brace-format
msgid ""
"<strong>Modification and deletion actions are not allowed.</strong><br>- "
"This {object_name} is either in use.<br>- You are not its creator "
"({creator_name})"
msgstr ""

#: governanceplatform/managers.py:15
msgid "User must have an email address"
msgstr ""

#: governanceplatform/managers.py:28
msgid "Superuser must have is_staff=True."
msgstr ""

#: governanceplatform/middleware.py:33
msgid "CSRF token expired. Please try again."
msgstr ""

#: governanceplatform/middleware.py:45
msgid "Session expired. Please log in again to continue."
msgstr ""

#: governanceplatform/middleware.py:222
msgid "For security reasons, you will need to log in again to access it."
msgstr ""

#: governanceplatform/mixins.py:56
msgid "Save your changes before you leave the tab of the respective language."
msgstr ""

#: governanceplatform/models.py:20 governanceplatform/models.py:70
#: governanceplatform/models.py:88 governanceplatform/models.py:134
#: governanceplatform/models.py:198 governanceplatform/models.py:237
#: incidents/models.py:207 incidents/models.py:237 incidents/models.py:286
msgid "Name"
msgstr ""

#: governanceplatform/models.py:27
msgid "Parent Sector"
msgstr ""

#: governanceplatform/models.py:30 governanceplatform/models.py:74
#: governanceplatform/models.py:132
msgid "Acronym"
msgstr ""

#: governanceplatform/models.py:34 incidents/models.py:50
#: incidents/models.py:81 incidents/models.py:120 incidents/models.py:170
#: incidents/models.py:210 incidents/models.py:256
msgid "Creator name"
msgstr ""

#: governanceplatform/models.py:42 incidents/models.py:58
#: incidents/models.py:89 incidents/models.py:128 incidents/models.py:178
#: incidents/models.py:218 incidents/models.py:264
msgid "Creator"
msgstr ""

#: governanceplatform/models.py:64 governanceplatform/models.py:72
msgid "Sector"
msgstr ""

#: governanceplatform/models.py:81
msgid "Service"
msgstr ""

#: governanceplatform/models.py:82
msgid "Services"
msgstr ""

#: governanceplatform/models.py:92 governanceplatform/models.py:117
msgid "Type"
msgstr ""

#: governanceplatform/models.py:110
msgid "Functionality"
msgstr ""

#: governanceplatform/models.py:111 governanceplatform/models.py:121
#: governanceplatform/models.py:221 governanceplatform/models.py:263
msgid "Functionalities"
msgstr ""

#: governanceplatform/models.py:137 governanceplatform/models.py:210
#: governanceplatform/models.py:249
msgid "Country"
msgstr ""

#: governanceplatform/models.py:143 governanceplatform/models.py:212
#: governanceplatform/models.py:251
msgid "Address"
msgstr ""

#: governanceplatform/models.py:164
msgid "Types"
msgstr ""

#: governanceplatform/models.py:191 governanceplatform/models.py:441
#: incidents/models.py:495
msgid "Operator"
msgstr ""

#: governanceplatform/models.py:200 governanceplatform/models.py:239
msgid "Full name"
msgstr ""

#: governanceplatform/models.py:203 governanceplatform/models.py:242
msgid "Description"
msgstr ""

#: governanceplatform/models.py:214 governanceplatform/models.py:253
msgid "E-mail address for incident notification"
msgstr ""

#: governanceplatform/models.py:230 governanceplatform/models.py:480
#: incidents/admin.py:578 incidents/models.py:296 incidents/models.py:503
msgid "Regulator"
msgstr ""

#: governanceplatform/models.py:259
msgid "Receives all incident notifications"
msgstr ""

#: governanceplatform/models.py:322 governanceplatform/models.py:355
msgid "Observers"
msgstr ""

#: governanceplatform/models.py:332
msgid "An account with this email address already exists."
msgstr ""

#: governanceplatform/models.py:359 incidents/views.py:1226
#: incidents/views.py:1233
msgid "Administrator"
msgstr ""

#: governanceplatform/models.py:362
msgid "Determines if the user can log in via the administration interface."
msgstr ""

#: governanceplatform/models.py:446 governanceplatform/models.py:475
#: governanceplatform/models.py:505 incidents/models.py:894
#: incidents/views.py:1219
msgid "User"
msgstr ""

#: governanceplatform/models.py:454 governanceplatform/models.py:483
#: governanceplatform/models.py:513
msgid "Is administrator"
msgstr ""

#: governanceplatform/models.py:463
msgid "Company User"
msgstr ""

#: governanceplatform/models.py:464
msgid "Company Users"
msgstr ""

#: governanceplatform/models.py:493
msgid "Regulator user"
msgstr ""

#: governanceplatform/models.py:494
msgid "Regulator users"
msgstr ""

#: governanceplatform/models.py:534 governanceplatform/models.py:561
#: incidents/models.py:26 incidents/models.py:77 incidents/models.py:115
msgid "Label"
msgstr ""

#: governanceplatform/models.py:566
msgid "Code"
msgstr ""

#: governanceplatform/models.py:575
msgid "Entity category"
msgstr ""

#: governanceplatform/models.py:583 incidents/admin.py:460
#: incidents/models.py:40 incidents/models.py:291
msgid "Legal basis"
msgstr ""

#: governanceplatform/models.py:591
msgid "Incident rules"
msgstr ""

#: governanceplatform/models.py:617 incidents/models.py:796
#: incidents/models.py:897 incidents/models.py:968
msgid "Timestamp"
msgstr ""

#: governanceplatform/models.py:618 incidents/admin.py:92
#: incidents/admin.py:147
msgid "Activity"
msgstr ""

#: governanceplatform/models.py:619
msgid "Object id"
msgstr ""

#: governanceplatform/models.py:621
msgid "Object representation"
msgstr ""

#: governanceplatform/models.py:624
msgid "Additional information"
msgstr ""

#: governanceplatform/models.py:628 governanceplatform/models.py:629
msgid "Script execution logs"
msgstr ""

#: governanceplatform/validators.py:16
msgid "Your new password cannot be the same as your current password."
msgstr ""

#: governanceplatform/validators.py:29
msgid "You cannot reuse a previously used password."
msgstr ""

#: governanceplatform/validators.py:34
msgid "Your password must not match any previously used passwords."
msgstr ""

#: governanceplatform/views.py:59
msgid "The account has been successfully saved."
msgstr ""

#: governanceplatform/views.py:92
msgid "Activate your account"
msgstr ""

#: governanceplatform/views.py:94
#, python-brace-format
msgid ""
"Hello {username}! Please click here to activate your account : "
"{activation_link}"
msgstr ""

#: governanceplatform/views.py:121
msgid "An activation email has been sent."
msgstr ""

#: governanceplatform/views.py:146
msgid "Your account has been activated. You may log in now."
msgstr ""

#: governanceplatform/views.py:149
msgid "Your account is already active."
msgstr ""

#: governanceplatform/views.py:151
msgid "The link is expired."
msgstr ""

#: governanceplatform/views.py:153
msgid "Error"
msgstr ""

#: governanceplatform/views.py:216
#, python-format
msgid "Contact page from %(name)s"
msgstr ""

#: governanceplatform/views.py:225
msgid "Your message has been sent."
msgstr ""

#: governanceplatform/views.py:230
msgid "Invalid captcha"
msgstr ""

#: incidents/admin.py:67
msgid "Users"
msgstr ""

#: incidents/admin.py:241 incidents/models.py:152 incidents/models.py:162
msgid "Question"
msgstr ""

#: incidents/admin.py:242 incidents/models.py:962
msgid "Questionnaire"
msgstr ""

#: incidents/admin.py:269
msgid "Predefined answer"
msgstr ""

#: incidents/admin.py:270
msgid "Predefined answers"
msgstr ""

#: incidents/admin.py:493 incidents/admin.py:660 incidents/admin.py:742
msgid "General"
msgstr ""

#: incidents/admin.py:500 incidents/admin.py:752
msgid "Supervision"
msgstr ""

#: incidents/admin.py:595
msgid "Email type"
msgstr ""

#: incidents/admin.py:667 incidents/admin.py:768
msgid "Notification Email"
msgstr ""

#: incidents/admin.py:698
#, python-brace-format
msgid ""
"<strong>Deletion forbidden</strong><br>- This {object_name} is either in use."
"<br>"
msgstr ""

#: incidents/admin.py:720 incidents/models.py:277 incidents/models.py:352
#: incidents/models.py:793
msgid "Incident report"
msgstr ""

#: incidents/admin.py:721 incidents/models.py:276 incidents/models.py:299
#: incidents/models.py:571
msgid "Incident reports"
msgstr ""

#: incidents/apps.py:7
msgid "Incident notification"
msgstr ""

#: incidents/decorators.py:39
msgid ""
"The user account does not have any linked entities. Contact the administrator"
msgstr ""

#: incidents/forms.py:226
msgid "Add details"
msgstr ""

#: incidents/forms.py:249 incidents/forms.py:544 incidents/forms.py:741
#: incidents/forms.py:748 incidents/forms.py:755
msgid "Date format yyyy-mm-dd hh:mm"
msgstr ""

#: incidents/forms.py:316 incidents/models.py:491
msgid "Name of the Operator"
msgstr ""

#: incidents/forms.py:399
msgid ""
"Please include a reference (e.g., an identifier, internal reference, CERT "
"reference, etc.) to facilitate incident tracking."
msgstr ""

#: incidents/forms.py:413
msgid ""
"Insert the file number of a criminal complaint that you have filed with the "
"police."
msgstr ""

#: incidents/forms.py:491
msgid "Send notification to"
msgstr ""

#: incidents/forms.py:532 incidents/forms.py:733
msgid "Select the incident time zone"
msgstr ""

#: incidents/forms.py:543
msgid "Select date and time"
msgstr ""

#: incidents/forms.py:740
msgid "Incident notification date"
msgstr ""

#: incidents/forms.py:747
msgid "Incident detection date"
msgstr ""

#: incidents/forms.py:754
msgid "Incident start date"
msgstr ""

#: incidents/globals.py:36
msgid "Closed"
msgstr ""

#: incidents/globals.py:37
msgid "Ongoing"
msgstr ""

#: incidents/globals.py:41 incidents/globals.py:49
msgid "Unsubmitted"
msgstr ""

#: incidents/globals.py:42 incidents/globals.py:50
msgid "Under review"
msgstr ""

#: incidents/globals.py:43 incidents/globals.py:51
msgid "Passed"
msgstr ""

#: incidents/globals.py:44 incidents/globals.py:52
msgid "Failed"
msgstr ""

#: incidents/globals.py:45 incidents/globals.py:53
msgid "Submission overdue"
msgstr ""

#: incidents/globals.py:54
msgid "Late submission"
msgstr ""

#: incidents/globals.py:72
msgid "The report has passed the review."
msgstr ""

#: incidents/globals.py:76
msgid "The report has failed the review."
msgstr ""

#: incidents/globals.py:80 incidents/globals.py:84
msgid "The report is currently under review."
msgstr ""

#: incidents/globals.py:88
msgid "The submission of the report is overdue."
msgstr ""

#: incidents/globals.py:92
msgid "The report has not been submitted yet."
msgstr ""

#: incidents/models.py:28
msgid "Headline"
msgstr ""

#: incidents/models.py:47 incidents/models.py:78 incidents/models.py:117
#: incidents/models.py:167 incidents/models.py:207 incidents/models.py:253
msgid "Creator name"
msgstr ""

#: incidents/models.py:70
msgid "Impact"
msgstr ""

#: incidents/models.py:71 incidents/models.py:575 incidents/models.py:806
#: incidents/views.py:1042
msgid "Impacts"
msgstr ""

#: incidents/models.py:101
msgid "Step in notification form"
msgstr ""

#: incidents/models.py:102
msgid "Steps in notification form"
msgstr ""

#: incidents/models.py:112
msgid "Question Type"
msgstr ""

#: incidents/models.py:116
msgid "Tooltip"
msgstr ""

#: incidents/models.py:151 incidents/models.py:242
msgid "Questions"
msgstr ""

#: incidents/models.py:158 incidents/models.py:959 incidents/models.py:974
msgid "Answer"
msgstr ""

#: incidents/models.py:194
msgid "Question - predefined answers"
msgstr ""

#: incidents/models.py:195
msgid "Question - predefined answer"
msgstr ""

#: incidents/models.py:202
msgid "Subject"
msgstr ""

#: incidents/models.py:205
msgid "Content"
msgstr ""

#: incidents/models.py:229 incidents/models.py:369
msgid "Emails"
msgstr ""

#: incidents/models.py:230 incidents/models.py:452
msgid "Email"
msgstr ""

#: incidents/models.py:240
msgid "Impacts disclosure required"
msgstr ""

<<<<<<< HEAD
#: incidents/models.py:243
msgid "Submision email"
=======
#: incidents/models.py:246
msgid "Submission email"
>>>>>>> 351beda3
msgstr ""

#: incidents/models.py:306
msgid "Incident detection date required"
msgstr ""

#: incidents/models.py:311
msgid "Opening email"
msgstr ""

#: incidents/models.py:320
msgid "Closing email"
msgstr ""

#: incidents/models.py:329
msgid "Status update email"
msgstr ""

#: incidents/models.py:338
msgid "Incident notification workflows"
msgstr ""

#: incidents/models.py:339
msgid "Incident notification workflow"
msgstr ""

#: incidents/models.py:349 incidents/models.py:560
msgid "Workflow"
msgstr ""

#: incidents/models.py:355 incidents/models.py:926 incidents/models.py:942
msgid "Position"
msgstr ""

#: incidents/models.py:359
msgid "Deadline in hours"
msgstr ""

#: incidents/models.py:362
msgid "Event triggering deadline"
msgstr ""

#: incidents/models.py:380 incidents/models.py:449
msgid "Report"
msgstr ""

#: incidents/models.py:381
msgid "Reports"
msgstr ""

#: incidents/models.py:444
msgid "Email subject"
msgstr ""

#: incidents/models.py:455
msgid "Trigger event"
msgstr ""

#: incidents/models.py:462
msgid "Delay in hours"
msgstr ""

#: incidents/models.py:465
msgid "Reminder emails"
msgstr ""

#: incidents/models.py:466
msgid "Reminder email"
msgstr ""

#: incidents/models.py:481
msgid "Incident ID"
msgstr ""

#: incidents/models.py:512
msgid "Contact user"
msgstr ""

#: incidents/models.py:519
msgid "Contact last name"
msgstr ""

#: incidents/models.py:522
msgid "Contact first name"
msgstr ""

#: incidents/models.py:525
msgid "Contact job title"
msgstr ""

#: incidents/models.py:527
msgid "Contact email"
msgstr ""

#: incidents/models.py:529
msgid "Contact telephone"
msgstr ""

#: incidents/models.py:533
msgid "Technical last name"
msgstr ""

#: incidents/models.py:536
msgid "Technical first name"
msgstr ""

#: incidents/models.py:539
msgid "Technical job title"
msgstr ""

#: incidents/models.py:542
msgid "Technical email"
msgstr ""

#: incidents/models.py:545
msgid "Technical telephone"
msgstr ""

#: incidents/models.py:549
msgid "Internal incident reference"
msgstr ""

#: incidents/models.py:552
msgid "Criminal complaint file number"
msgstr ""

#: incidents/models.py:556
msgid "Impacted service"
msgstr ""

#: incidents/models.py:568
msgid "Impacted sectors"
msgstr ""

#: incidents/models.py:579
msgid "Significant impact"
msgstr ""

#: incidents/models.py:595 incidents/models.py:798
msgid "Report status"
msgstr ""

#: incidents/models.py:599
msgid "Incident status"
msgstr ""

#: incidents/models.py:780 incidents/models.py:787 incidents/models.py:812
msgid "Incident"
msgstr ""

#: incidents/models.py:781 incidents/models.py:813
msgid "Incidents"
msgstr ""

#: incidents/models.py:809 incidents/views.py:1046
msgid "Comment"
msgstr ""

#: incidents/models.py:899
msgid "Full username"
msgstr ""

#: incidents/models.py:901
msgid "Entity name"
msgstr ""

#: incidents/models.py:904 incidents/models.py:911 incidents/models.py:956
msgid "Incident report processed"
msgstr ""

#: incidents/models.py:917
msgid "Action performed"
msgstr ""

#: incidents/models.py:932
msgid "Question category options"
msgstr ""

#: incidents/models.py:933
msgid "Question category option"
msgstr ""

#: incidents/models.py:941
msgid "Mandatory"
msgstr ""

#: incidents/models.py:975
msgid "Answers"
msgstr ""

#: incidents/views.py:252
msgid "Missing data, incident report not created."
msgstr ""

#: incidents/views.py:259 incidents/views.py:348
msgid "Workflow not found"
msgstr ""

#: incidents/views.py:263 incidents/views.py:351 incidents/views.py:433
#: incidents/views.py:470 incidents/views.py:534
msgid "Incident not found"
msgstr ""

#: incidents/views.py:267 incidents/views.py:274 incidents/views.py:327
#: incidents/views.py:355 incidents/views.py:365 incidents/views.py:418
#: incidents/views.py:437 incidents/views.py:474 incidents/views.py:507
#: incidents/views.py:538
msgid "Forbidden"
msgstr ""

#: incidents/views.py:293 incidents/views.py:299 incidents/views.py:342
#: incidents/views.py:362 incidents/views.py:420 incidents/views.py:503
msgid "No incident report could be found."
msgstr ""

#: incidents/views.py:481 incidents/views.py:513
msgid "An error occurred while generating the report."
msgstr ""

#: incidents/views.py:546
msgid "The incident has been deleted."
msgstr ""

#: incidents/views.py:548
msgid "The incident could not be deleted."
msgstr ""

#: incidents/views.py:550
msgid "An error occurred while deleting the incident."
msgstr ""

#: incidents/views.py:565
msgid ""
"The daily limit of incident reports has been reached. Please try again "
"tomorrow."
msgstr ""

#: incidents/views.py:607
msgid "Contact"
msgstr ""

#: incidents/views.py:608
msgid "Legal bases"
msgstr ""

#: incidents/views.py:611
msgid "Detection date"
msgstr ""

#: incidents/views.py:1034
msgid "Incident Timeline"
msgstr ""<|MERGE_RESOLUTION|>--- conflicted
+++ resolved
@@ -748,13 +748,8 @@
 msgid "Impacts disclosure required"
 msgstr ""
 
-<<<<<<< HEAD
-#: incidents/models.py:243
-msgid "Submision email"
-=======
 #: incidents/models.py:246
 msgid "Submission email"
->>>>>>> 351beda3
 msgstr ""
 
 #: incidents/models.py:306
