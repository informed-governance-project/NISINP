# This file was generated from traductions BE import.xlsx
msgid ""
msgstr ""
"Project-Id-Version: \n"
"Report-Msgid-Bugs-To: \n"
"POT-Creation-Date: 2025-05-26 08:51+0200\n"
"PO-Revision-Date: 2025-05-26 09:03+0200\n"
"Last-Translator: \n"
"Language-Team: \n"
"Language: fr\n"
"MIME-Version: 1.0\n"
"Content-Type: text/plain; charset=UTF-8\n"
"Content-Transfer-Encoding: 8bit\n"
"Generated-By: xls-to-po 1.0\n"
"X-Generator: Poedit 3.6\n"

#: governanceplatform/admin.py:60 governanceplatform/context_processors.py:24
msgid "Settings"
msgstr "Paramètres"

#: governanceplatform/admin.py:303
msgid "Contact for company"
msgstr ""

#: governanceplatform/admin.py:304
msgid "Contacts for company"
msgstr ""

#: governanceplatform/admin.py:446 governanceplatform/admin.py:915
#: governanceplatform/models.py:65 governanceplatform/models.py:450
#: incidents/admin.py:439 incidents/admin.py:509 incidents/admin.py:762
#: incidents/forms.py:552 incidents/models.py:45 incidents/models.py:303
#: incidents/views.py:610
msgid "Sectors"
msgstr "Secteurs"

#: governanceplatform/admin.py:496 governanceplatform/admin.py:1039
#: governanceplatform/admin.py:1052
msgid "Contact information"
msgstr "Information du contact"

#: governanceplatform/admin.py:507
msgid "Configuration information"
msgstr "Information de configuration"

#: governanceplatform/admin.py:516 governanceplatform/models.py:168
#: governanceplatform/models.py:574
msgid "Entity categories"
msgstr "Catégories d’entités"

#: governanceplatform/admin.py:845
msgid "Reset 2FA"
msgstr "Réinitialisation de la 2-FA"

#: governanceplatform/admin.py:854 governanceplatform/models.py:231
#: governanceplatform/models.py:350 governanceplatform/models.py:541
#: incidents/models.py:586 incidents/views.py:609
msgid "Regulators"
msgstr "Régulateurs"

#: governanceplatform/admin.py:873 governanceplatform/models.py:321
#: governanceplatform/models.py:510 governanceplatform/models.py:588
msgid "Observer"
msgstr "Observateur"

#: governanceplatform/admin.py:892 governanceplatform/models.py:192
#: governanceplatform/models.py:345
msgid "Operators"
msgstr "Opérateurs"

#: governanceplatform/admin.py:953
msgid "Roles"
msgstr "Rôles"

#: governanceplatform/admin.py:1463 governanceplatform/models.py:608
msgid "Observer regulation"
msgstr ""

#: governanceplatform/admin.py:1464 governanceplatform/models.py:609
msgid "Observer regulations"
msgstr ""

#: governanceplatform/admin.py:1471 governanceplatform/models.py:522
msgid "Observer user"
msgstr "Observateur utilisateur"

#: governanceplatform/admin.py:1472 governanceplatform/models.py:523
msgid "Observer users"
msgstr "Observateur utilisateurs"

#: governanceplatform/apps.py:7
msgid "Governance"
msgstr "Gouvernance"

#: governanceplatform/config.py:102 governanceplatform/config_dev.py:104
msgid "Dutch"
msgstr ""

#: governanceplatform/config.py:126 governanceplatform/config_dev.py:128
msgid "Cookie Notice"
msgstr "Avis sur les cookies"

#: governanceplatform/config.py:130 governanceplatform/config_dev.py:132
msgid "Essential"
msgstr ""

#: governanceplatform/config.py:132 governanceplatform/config_dev.py:134
msgid ""
"This website uses cookies and similar technologies essential for its "
"operation.                 It does not process personal data. By clicking "
"‘Accept’,                 you consent to the use of cookies. For more "
"details, please see:"
msgstr ""

#: governanceplatform/config.py:140 governanceplatform/config_dev.py:142
msgid "Cookie used to store the user’s consent to the use of cookies."
msgstr ""

#: governanceplatform/config.py:142 governanceplatform/config_dev.py:144
msgid "The user’s cookie preferences."
msgstr "Les préférences de l'utilisateur en matière de cookies."

#: governanceplatform/config.py:143 governanceplatform/config_dev.py:145
msgid "6 months"
msgstr ""

#: governanceplatform/config.py:148 governanceplatform/config_dev.py:150
msgid "Cookie essential for maintaining user session options."
msgstr ""

#: governanceplatform/config.py:150 governanceplatform/config_dev.py:152
msgid "Session ID"
msgstr ""

#: governanceplatform/config.py:151 governanceplatform/config.py:159
#: governanceplatform/config_dev.py:153 governanceplatform/config_dev.py:161
msgid "15 minutes"
msgstr ""

#: governanceplatform/config.py:156 governanceplatform/config_dev.py:158
msgid "Cookie used to prevent Cross-Site Request Forgery (CSRF) attacks."
msgstr ""

#: governanceplatform/config.py:158 governanceplatform/config_dev.py:160
msgid "Token"
msgstr ""

#: governanceplatform/config.py:163 governanceplatform/config_dev.py:165
msgid "Cookie used to store user language preferences."
msgstr ""

#: governanceplatform/config.py:164 governanceplatform/config_dev.py:166
msgid "Language settings"
msgstr ""

#: governanceplatform/config.py:165 governanceplatform/config.py:171
#: governanceplatform/config_dev.py:167 governanceplatform/config_dev.py:173
msgid "Session"
msgstr ""

#: governanceplatform/config.py:169 governanceplatform/config_dev.py:171
msgid "Cookie used to store user theme preferences."
msgstr ""

#: governanceplatform/config.py:170 governanceplatform/config_dev.py:172
msgid "Dark/light theme settings"
msgstr "Paramètres du thème sombre/lumineux"

#: governanceplatform/forms.py:24 governanceplatform/forms.py:119
msgid "First name"
msgstr "Prénom"

#: governanceplatform/forms.py:29 governanceplatform/forms.py:122
msgid "Last name"
msgstr "Nom"

#: governanceplatform/forms.py:34 governanceplatform/models.py:156
#: governanceplatform/models.py:340
msgid "Phone number"
msgstr "Numéro de téléphone"

#: governanceplatform/forms.py:39 governanceplatform/models.py:153
#: governanceplatform/models.py:329
msgid "Email address"
msgstr "Adresse de courrier électronique"

#: governanceplatform/forms.py:46 incidents/models.py:900
msgid "Role"
msgstr "Rôle"

#: governanceplatform/forms.py:112 governanceplatform/forms.py:194
msgid "I acknowledge and agree to the"
msgstr "Je reconnais et j'accepte les"

#: governanceplatform/forms.py:114
msgid "Accepting the Terms of Use is required for registration."
msgstr ""

#: governanceplatform/forms.py:162
#, python-format
msgid ""
"Default language translation (%(fallback_language_name)s) is missing. Please "
"add it before saving."
msgstr ""

#: governanceplatform/forms.py:185
msgid "This {self.instance._meta.verbose_name.lower()} already exists."
msgstr "Ce {self.instance._meta.verbose_name.lower()} existe déjà."

#: governanceplatform/forms.py:206
msgid "I agree that my personal data may be used for communication purposes."
msgstr ""
"J'accepte que mes données personnelles soient utilisées à des fins de "
"communication."

#: governanceplatform/globals.py:12
msgid "Addition"
msgstr ""

#: governanceplatform/globals.py:13
msgid "Change"
msgstr ""

#: governanceplatform/globals.py:14
msgid "Deletion"
msgstr ""

#: governanceplatform/globals.py:16
msgid "Logged in"
msgstr ""

#: governanceplatform/globals.py:17
msgid "Logged out"
msgstr ""

#: governanceplatform/globals.py:22
msgid "Security Objective"
msgstr ""

#: governanceplatform/helpers.py:286
#, python-brace-format
msgid ""
"<strong>Modification and deletion actions are not allowed.</strong><br>- "
"This {object_name} is either in use.<br>- You are not its creator "
"({creator_name})"
msgstr ""
"<strong>Les actions de modification et de suppression ne sont pas autorisées."
"</strong><br>- Ce {object_name} est soit en cours d'utilisation.<br>- Vous "
"n'en êtes pas le créateur ({creator_name})"

#: governanceplatform/managers.py:15
msgid "User must have an email address"
msgstr "L'utilisateur doit avoir une adresse électronique"

#: governanceplatform/managers.py:28
msgid "Superuser must have is_staff=True."
msgstr "Le Superuser doit avoir is_staff=True."

#: governanceplatform/middleware.py:33
msgid "CSRF token expired. Please try again."
msgstr "Le jeton CSRF a expiré. Veuillez réessayer."

#: governanceplatform/middleware.py:45
msgid "Session expired. Please log in again to continue."
msgstr "La session a expiré. Veuillez vous reconnecter pour continuer."

#: governanceplatform/middleware.py:222
msgid "For security reasons, you will need to log in again to access it."
msgstr ""
"Pour des raisons de sécurité, vous devrez vous authentifier à nouveau pour y "
"accéder."

#: governanceplatform/mixins.py:56
msgid "Save your changes before you leave the tab of the respective language."
msgstr ""

#: governanceplatform/models.py:20 governanceplatform/models.py:70
#: governanceplatform/models.py:88 governanceplatform/models.py:134
#: governanceplatform/models.py:198 governanceplatform/models.py:237
#: incidents/models.py:207 incidents/models.py:237 incidents/models.py:286
msgid "Name"
msgstr "Nom"

#: governanceplatform/models.py:27
msgid "Parent Sector"
msgstr "Secteur parent"

#: governanceplatform/models.py:30 governanceplatform/models.py:74
#: governanceplatform/models.py:132
msgid "Acronym"
msgstr "Acronyme"

#: governanceplatform/models.py:34 incidents/models.py:50
#: incidents/models.py:81 incidents/models.py:120 incidents/models.py:170
#: incidents/models.py:210 incidents/models.py:256
msgid "Creator name"
msgstr "Nom du créateur"

#: governanceplatform/models.py:42 incidents/models.py:58
#: incidents/models.py:89 incidents/models.py:128 incidents/models.py:178
#: incidents/models.py:218 incidents/models.py:264
msgid "Creator"
msgstr "Créateur"

#: governanceplatform/models.py:64 governanceplatform/models.py:72
msgid "Sector"
msgstr "Secteur"

#: governanceplatform/models.py:81
msgid "Service"
msgstr "Service"

#: governanceplatform/models.py:82
msgid "Services"
msgstr "Services"

#: governanceplatform/models.py:92 governanceplatform/models.py:117
msgid "Type"
msgstr "Type"

#: governanceplatform/models.py:110
msgid "Functionality"
msgstr "Fonctionnalité"

#: governanceplatform/models.py:111 governanceplatform/models.py:121
#: governanceplatform/models.py:221 governanceplatform/models.py:263
msgid "Functionalities"
msgstr "Fonctionnalités"

#: governanceplatform/models.py:137 governanceplatform/models.py:210
#: governanceplatform/models.py:249
msgid "Country"
msgstr "Pays"

#: governanceplatform/models.py:143 governanceplatform/models.py:212
#: governanceplatform/models.py:251
msgid "Address"
msgstr "Adresse"

#: governanceplatform/models.py:164
msgid "Types"
msgstr "Types"

#: governanceplatform/models.py:191 governanceplatform/models.py:441
#: incidents/models.py:495
msgid "Operator"
msgstr "Opérateur"

#: governanceplatform/models.py:200 governanceplatform/models.py:239
msgid "Full name"
msgstr "Nom complet"

#: governanceplatform/models.py:203 governanceplatform/models.py:242
msgid "Description"
msgstr "Description"

#: governanceplatform/models.py:214 governanceplatform/models.py:253
msgid "E-mail address for incident notification"
msgstr "Adresse électronique pour la notification d’incidents"

#: governanceplatform/models.py:230 governanceplatform/models.py:480
#: incidents/admin.py:578 incidents/models.py:296 incidents/models.py:503
msgid "Regulator"
msgstr "Régulateur"

#: governanceplatform/models.py:259
msgid "Receives all incident notifications"
msgstr "Reçoit toutes les notifications d’incident"

#: governanceplatform/models.py:322 governanceplatform/models.py:355
msgid "Observers"
msgstr "Observateurs"

#: governanceplatform/models.py:332
msgid "An account with this email address already exists."
msgstr "Un utilisateur est déjà enregistré avec cette adresse électronique."

#: governanceplatform/models.py:359 incidents/views.py:1226
#: incidents/views.py:1233
msgid "Administrator"
msgstr "Administrateur"

#: governanceplatform/models.py:362
msgid "Determines if the user can log in via the administration interface."
msgstr ""
"Détermine si l'utilisateur peut se connecter à l'interface d'administration."

#: governanceplatform/models.py:446 governanceplatform/models.py:475
#: governanceplatform/models.py:505 incidents/models.py:894
#: incidents/views.py:1219
msgid "User"
msgstr "Utilisateur"

#: governanceplatform/models.py:454 governanceplatform/models.py:483
#: governanceplatform/models.py:513
msgid "Is administrator"
msgstr "Est administrateur"

#: governanceplatform/models.py:463
msgid "Company User"
msgstr ""

#: governanceplatform/models.py:464
msgid "Company Users"
msgstr ""

#: governanceplatform/models.py:493
msgid "Regulator user"
msgstr "Régulateur utilisateur"

#: governanceplatform/models.py:494
msgid "Regulator users"
msgstr "Régulateur utilisateurs"

#: governanceplatform/models.py:534 governanceplatform/models.py:561
#: incidents/models.py:26 incidents/models.py:77 incidents/models.py:115
msgid "Label"
msgstr "Label"

#: governanceplatform/models.py:566
msgid "Code"
msgstr ""

#: governanceplatform/models.py:575
msgid "Entity category"
msgstr ""

#: governanceplatform/models.py:583 incidents/admin.py:460
#: incidents/models.py:40 incidents/models.py:291
msgid "Legal basis"
msgstr "Base légale"

#: governanceplatform/models.py:591
msgid "Incident rules"
msgstr ""

#: governanceplatform/models.py:617 incidents/models.py:796
#: incidents/models.py:897 incidents/models.py:968
msgid "Timestamp"
msgstr "Horodatage"

#: governanceplatform/models.py:618 incidents/admin.py:92
#: incidents/admin.py:147
msgid "Activity"
msgstr "Activité"

#: governanceplatform/models.py:619
msgid "Object id"
msgstr ""

#: governanceplatform/models.py:621
msgid "Object representation"
msgstr ""

#: governanceplatform/models.py:624
msgid "Additional information"
msgstr ""

#: governanceplatform/models.py:628 governanceplatform/models.py:629
msgid "Script execution logs"
msgstr "Journal d’exécution de scripts"

#: governanceplatform/validators.py:16
msgid "Your new password cannot be the same as your current password."
msgstr ""

#: governanceplatform/validators.py:29
msgid "You cannot reuse a previously used password."
msgstr ""

#: governanceplatform/validators.py:34
msgid "Your password must not match any previously used passwords."
msgstr ""

#: governanceplatform/views.py:59
msgid "The account has been successfully saved."
msgstr "Le compte a été sauvegardé avec succès."

#: governanceplatform/views.py:92
msgid "Activate your account"
msgstr "Activez votre compte"

#: governanceplatform/views.py:94
#, python-brace-format
msgid ""
"Hello {username}! Please click here to activate your account : "
"{activation_link}"
msgstr ""
"Bonjour {username} ! Veuillez cliquer ici pour activer votre compte : "
"{activation_link}"

#: governanceplatform/views.py:121
msgid "An activation email has been sent."
msgstr "Un courriel d’activation a été envoyé."

#: governanceplatform/views.py:146
msgid "Your account has been activated. You may log in now."
msgstr ""
"Votre compte est désormais actif. Vous pouvez vous connecter maintenant."

#: governanceplatform/views.py:149
msgid "Your account is already active."
msgstr "Votre compte est déjà actif."

#: governanceplatform/views.py:151
msgid "The link is expired."
msgstr "Le lien a expire."

#: governanceplatform/views.py:153
msgid "Error"
msgstr "Erreur"

#: governanceplatform/views.py:216
#, python-format
msgid "Contact page from %(name)s"
msgstr "Page de contact de %(name)s"

#: governanceplatform/views.py:225
msgid "Your message has been sent."
msgstr "Votre message a été envoyé."

#: governanceplatform/views.py:230
msgid "Invalid captcha"
msgstr "Captcha invalide"

#: incidents/admin.py:67
msgid "Users"
msgstr "Utilisateurs"

#: incidents/admin.py:241 incidents/models.py:152 incidents/models.py:162
msgid "Question"
msgstr "Question"

#: incidents/admin.py:242 incidents/models.py:962
msgid "Questionnaire"
msgstr "Questionnaire"

#: incidents/admin.py:269
msgid "Predefined answer"
msgstr "Réponse prédéfinie"

#: incidents/admin.py:270
msgid "Predefined answers"
msgstr "Réponses prédéfinies"

#: incidents/admin.py:493 incidents/admin.py:660 incidents/admin.py:742
msgid "General"
msgstr "Général"

#: incidents/admin.py:500 incidents/admin.py:752
msgid "Supervision"
msgstr "Supervision"

#: incidents/admin.py:595
msgid "Email type"
msgstr "Type de courriel"

#: incidents/admin.py:667 incidents/admin.py:768
msgid "Notification Email"
msgstr "Courriel de notification"

#: incidents/admin.py:698
#, python-brace-format
msgid ""
"<strong>Deletion forbidden</strong><br>- This {object_name} is either in use."
"<br>"
msgstr ""
"<strong>Suppression interdite</strong><br>- Ce {object_name} est soit en "
"cours d'utilisation.<br>"

#: incidents/admin.py:720 incidents/models.py:277 incidents/models.py:352
#: incidents/models.py:793
msgid "Incident report"
msgstr "Rapport d'incident"

#: incidents/admin.py:721 incidents/models.py:276 incidents/models.py:299
#: incidents/models.py:571
msgid "Incident reports"
msgstr "Rapports d'incidents"

#: incidents/apps.py:7
msgid "Incident notification"
msgstr "Notification d’incident"

#: incidents/decorators.py:39
msgid ""
"The user account does not have any linked entities. Contact the administrator"
msgstr ""

#: incidents/forms.py:226
msgid "Add details"
msgstr "Ajouter des précisions"

#: incidents/forms.py:249 incidents/forms.py:544 incidents/forms.py:741
#: incidents/forms.py:748 incidents/forms.py:755
msgid "Date format yyyy-mm-dd hh:mm"
msgstr "Format de date AAAA-MM-JJ HH:MM"

#: incidents/forms.py:316 incidents/models.py:491
msgid "Name of the Operator"
msgstr "Nom de l’opérateur"

#: incidents/forms.py:399
msgid ""
"Please include a reference (e.g., an identifier, internal reference, CERT "
"reference, etc.) to facilitate incident tracking."
msgstr ""
"Veuillez insérer une référence pour suivre facilement votre incident "
"(référence interne, référence CERT, etc.)"

#: incidents/forms.py:413
msgid ""
"Insert the file number of a criminal complaint that you have filed with the "
"police."
msgstr ""
"Insérer le numéro de dossier de la plainte déposée auprès de la police."

#: incidents/forms.py:491
msgid "Send notification to"
msgstr "Envoyer la notification à"

#: incidents/forms.py:532 incidents/forms.py:733
msgid "Select the incident time zone"
msgstr "Sélectionner la zone horaire de l’incident"

#: incidents/forms.py:543
msgid "Select date and time"
msgstr "Sélectionnez la date et l'heure"

#: incidents/forms.py:740
msgid "Incident notification date"
msgstr "Date de la notification incident"

#: incidents/forms.py:747
msgid "Incident detection date"
msgstr "Date de détection de l’incident"

#: incidents/forms.py:754
msgid "Incident start date"
msgstr "Date de début de l’incident"

#: incidents/globals.py:36
msgid "Closed"
msgstr "Clôturé"

#: incidents/globals.py:37
msgid "Ongoing"
msgstr "En cours"

#: incidents/globals.py:41 incidents/globals.py:49
msgid "Unsubmitted"
msgstr "Non remis"

#: incidents/globals.py:42 incidents/globals.py:50
msgid "Under review"
msgstr "En attente"

#: incidents/globals.py:43 incidents/globals.py:51
msgid "Passed"
msgstr "Réussi"

#: incidents/globals.py:44 incidents/globals.py:52
msgid "Failed"
msgstr "Échoué"

#: incidents/globals.py:45 incidents/globals.py:53
msgid "Submission overdue"
msgstr "Délai de soumission dépassé"

#: incidents/globals.py:54
msgid "Late submission"
msgstr "Soumission tardive"

#: incidents/globals.py:72
msgid "The report has passed the review."
msgstr "Le rapport a été revu avec succès."

#: incidents/globals.py:76
msgid "The report has failed the review."
msgstr "La revue du rapport a échoué."

#: incidents/globals.py:80 incidents/globals.py:84
msgid "The report is currently under review."
msgstr "Le rapport est actuellement en cours de revue."

#: incidents/globals.py:88
msgid "The submission of the report is overdue."
msgstr "Le dépôt du rapport est en retard."

#: incidents/globals.py:92
msgid "The report has not been submitted yet."
msgstr "Le rapport n'a pas encore été soumis."

#: incidents/models.py:28
msgid "Headline"
msgstr ""

#: incidents/models.py:47 incidents/models.py:78 incidents/models.py:117
#: incidents/models.py:167 incidents/models.py:207 incidents/models.py:253
msgid "Creator name"
msgstr "Nom du créateur"

#: incidents/models.py:70
msgid "Impact"
msgstr "Impact"

#: incidents/models.py:71 incidents/models.py:575 incidents/models.py:806
#: incidents/views.py:1042
msgid "Impacts"
msgstr "Impacts"

#: incidents/models.py:101
msgid "Step in notification form"
msgstr "Étape du formulaire de notification"

#: incidents/models.py:102
msgid "Steps in notification form"
msgstr "Étapes du formulaire de notification"

#: incidents/models.py:112
msgid "Question Type"
msgstr ""

#: incidents/models.py:116
msgid "Tooltip"
msgstr "Bulle d'aide"

#: incidents/models.py:151 incidents/models.py:242
msgid "Questions"
msgstr "Questions"

#: incidents/models.py:158 incidents/models.py:959 incidents/models.py:974
msgid "Answer"
msgstr "Réponse"

#: incidents/models.py:194
msgid "Question - predefined answers"
msgstr "Question – réponses prédéfinies"

#: incidents/models.py:195
msgid "Question - predefined answer"
msgstr "Question – réponse prédéfinie"

#: incidents/models.py:202
msgid "Subject"
msgstr "Objet"

#: incidents/models.py:205
msgid "Content"
msgstr "Contenu"

#: incidents/models.py:229 incidents/models.py:369
msgid "Emails"
msgstr "Courriels"

#: incidents/models.py:230 incidents/models.py:452
msgid "Email"
msgstr "Courriel"

#: incidents/models.py:240
msgid "Impacts disclosure required"
msgstr "Indication des impacts requise"

<<<<<<< HEAD
#: incidents/models.py:243
msgid "Submision email"
msgstr ""
=======
#: incidents/models.py:246
msgid "Submission email"
msgstr "Courriel de soumission"
>>>>>>> 351beda3

#: incidents/models.py:306
msgid "Incident detection date required"
msgstr "Date de détection de l'incident requise"

#: incidents/models.py:311
msgid "Opening email"
msgstr "Courriel d'ouverture"

#: incidents/models.py:320
msgid "Closing email"
msgstr "Courriel de clôture"

#: incidents/models.py:329
msgid "Status update email"
msgstr "Courriel de changement de statut"

#: incidents/models.py:338
msgid "Incident notification workflows"
msgstr "Workflows de notification d’incidents"

#: incidents/models.py:339
msgid "Incident notification workflow"
msgstr "Workflow de notification d’incidents"

#: incidents/models.py:349 incidents/models.py:560
msgid "Workflow"
msgstr "Workflow"

#: incidents/models.py:355 incidents/models.py:926 incidents/models.py:942
msgid "Position"
msgstr "Position"

#: incidents/models.py:359
msgid "Deadline in hours"
msgstr "Délai avant échéance en heures"

#: incidents/models.py:362
msgid "Event triggering deadline"
msgstr "Événement déclencheur pour la date limite"

#: incidents/models.py:380 incidents/models.py:449
msgid "Report"
msgstr "Rapport"

#: incidents/models.py:381
msgid "Reports"
msgstr "Rapports"

#: incidents/models.py:444
msgid "Email subject"
msgstr "Objet du courriel"

#: incidents/models.py:455
msgid "Trigger event"
msgstr "Événement déclencheur"

#: incidents/models.py:462
msgid "Delay in hours"
msgstr "Délai en heures"

#: incidents/models.py:465
msgid "Reminder emails"
msgstr "Courriels de rappel"

#: incidents/models.py:466
msgid "Reminder email"
msgstr "Courriel de rappel"

#: incidents/models.py:481
msgid "Incident ID"
msgstr "Identifiant de l'incident"

#: incidents/models.py:512
msgid "Contact user"
msgstr "Point de contact"

#: incidents/models.py:519
msgid "Contact last name"
msgstr "Nom du contact"

#: incidents/models.py:522
msgid "Contact first name"
msgstr "Prénom du contact"

#: incidents/models.py:525
msgid "Contact job title"
msgstr "Intitulé de poste du contact"

#: incidents/models.py:527
msgid "Contact email"
msgstr "Courriel du contact"

#: incidents/models.py:529
msgid "Contact telephone"
msgstr "Téléphone du contact"

#: incidents/models.py:533
msgid "Technical last name"
msgstr "Nom du contact technique"

#: incidents/models.py:536
msgid "Technical first name"
msgstr "Prénom du contact technique"

#: incidents/models.py:539
msgid "Technical job title"
msgstr "Intitulé de poste du contact technique"

#: incidents/models.py:542
msgid "Technical email"
msgstr "Courriel du contact technique"

#: incidents/models.py:545
msgid "Technical telephone"
msgstr "Téléphone du contact technique"

#: incidents/models.py:549
msgid "Internal incident reference"
msgstr "Référence interne de l'incident"

#: incidents/models.py:552
msgid "Criminal complaint file number"
msgstr "Numéro de dossier de la plainte"

#: incidents/models.py:556
msgid "Impacted service"
msgstr "Service impacté"

#: incidents/models.py:568
msgid "Impacted sectors"
msgstr "Secteurs impactés"

#: incidents/models.py:579
msgid "Significant impact"
msgstr "Impact significatif"

#: incidents/models.py:595 incidents/models.py:798
msgid "Report status"
msgstr "Statut du rapport"

#: incidents/models.py:599
msgid "Incident status"
msgstr "Statut de l'incident"

#: incidents/models.py:780 incidents/models.py:787 incidents/models.py:812
msgid "Incident"
msgstr "Incident"

#: incidents/models.py:781 incidents/models.py:813
msgid "Incidents"
msgstr "Incidents"

#: incidents/models.py:809 incidents/views.py:1046
msgid "Comment"
msgstr "Commentaire"

#: incidents/models.py:899
msgid "Full username"
msgstr "Nom d'utilisateur complet"

#: incidents/models.py:901
msgid "Entity name"
msgstr "Nom de l’entité"

#: incidents/models.py:904 incidents/models.py:911 incidents/models.py:956
msgid "Incident report processed"
msgstr "Rapport d’incident traité"

#: incidents/models.py:917
msgid "Action performed"
msgstr "Action effectuée"

#: incidents/models.py:932
msgid "Question category options"
msgstr "Options de catégorie de question"

#: incidents/models.py:933
msgid "Question category option"
msgstr "Option de catégorie de question"

#: incidents/models.py:941
msgid "Mandatory"
msgstr "Obligatoire"

#: incidents/models.py:975
msgid "Answers"
msgstr "Réponses"

#: incidents/views.py:252
msgid "Missing data, incident report not created."
msgstr "Données manquantes, rapport d'incident non créé."

#: incidents/views.py:259 incidents/views.py:348
msgid "Workflow not found"
msgstr "Workflow non trouvé"

#: incidents/views.py:263 incidents/views.py:351 incidents/views.py:433
#: incidents/views.py:470 incidents/views.py:534
msgid "Incident not found"
msgstr "Incident non trouvé"

#: incidents/views.py:267 incidents/views.py:274 incidents/views.py:327
#: incidents/views.py:355 incidents/views.py:365 incidents/views.py:418
#: incidents/views.py:437 incidents/views.py:474 incidents/views.py:507
#: incidents/views.py:538
msgid "Forbidden"
msgstr "Interdit"

#: incidents/views.py:293 incidents/views.py:299 incidents/views.py:342
#: incidents/views.py:362 incidents/views.py:420 incidents/views.py:503
msgid "No incident report could be found."
msgstr "Aucun rapport d'incident n'a été trouvé."

#: incidents/views.py:481 incidents/views.py:513
msgid "An error occurred while generating the report."
msgstr "Une erreur s'est produite lors de la génération du rapport."

#: incidents/views.py:546
msgid "The incident has been deleted."
msgstr "L'incident a été supprimé."

#: incidents/views.py:548
msgid "The incident could not be deleted."
msgstr "L’incident ne peut être supprimé."

#: incidents/views.py:550
msgid "An error occurred while deleting the incident."
msgstr "Une erreur s'est produite lors de la suppression de l'incident."

#: incidents/views.py:565
msgid ""
"The daily limit of incident reports has been reached. Please try again "
"tomorrow."
msgstr ""
"Le nombre de rapports d'incidents journaliers a été atteint. Veuillez  "
"réessayer demain."

#: incidents/views.py:607
msgid "Contact"
msgstr "Contact"

#: incidents/views.py:608
msgid "Legal bases"
msgstr "Bases légales"

#: incidents/views.py:611
msgid "Detection date"
msgstr "Date de détection"

#: incidents/views.py:1034
msgid "Incident Timeline"
msgstr "Chronologie de l’incident"<|MERGE_RESOLUTION|>--- conflicted
+++ resolved
@@ -761,15 +761,9 @@
 msgid "Impacts disclosure required"
 msgstr "Indication des impacts requise"
 
-<<<<<<< HEAD
-#: incidents/models.py:243
-msgid "Submision email"
-msgstr ""
-=======
 #: incidents/models.py:246
 msgid "Submission email"
 msgstr "Courriel de soumission"
->>>>>>> 351beda3
 
 #: incidents/models.py:306
 msgid "Incident detection date required"
