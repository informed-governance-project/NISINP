# This file was generated from traductions BE import.xlsx
msgid ""
msgstr ""
"Project-Id-Version: \n"
"Report-Msgid-Bugs-To: \n"
"POT-Creation-Date: 2025-03-25 13:00+0100\n"
"PO-Revision-Date: 2025-03-25 13:23+0100\n"
"Last-Translator: \n"
"Language-Team: \n"
"Language: fr\n"
"MIME-Version: 1.0\n"
"Content-Type: text/plain; charset=UTF-8\n"
"Content-Transfer-Encoding: 8bit\n"
"Generated-By: xls-to-po 1.0\n"
"X-Generator: Poedit 3.5\n"

#: governanceplatform/admin.py:59 governanceplatform/context_processors.py:23
msgid "Settings"
msgstr "Paramètres"

#: governanceplatform/admin.py:302
msgid "Contact for company"
msgstr ""

#: governanceplatform/admin.py:303
msgid "Contacts for company"
msgstr ""

#: governanceplatform/admin.py:425 governanceplatform/admin.py:893
#: governanceplatform/models.py:64 governanceplatform/models.py:441
#: incidents/admin.py:347 incidents/admin.py:417 incidents/admin.py:675
#: incidents/forms.py:551 incidents/models.py:42 incidents/models.py:300
#: incidents/views.py:608
msgid "Sectors"
msgstr "Secteurs"

#: governanceplatform/admin.py:475 governanceplatform/admin.py:1017
#: governanceplatform/admin.py:1030
msgid "Contact information"
msgstr "Information du contact"

#: governanceplatform/admin.py:486
msgid "Configuration information"
msgstr "Information de configuration"

#: governanceplatform/admin.py:495 governanceplatform/models.py:161
#: governanceplatform/models.py:565
msgid "Entity categories"
msgstr "Catégories d’entités"

#: governanceplatform/admin.py:823
msgid "Reset 2FA"
msgstr "Réinitialisation de la 2-FA"

#: governanceplatform/admin.py:832 governanceplatform/models.py:223
#: governanceplatform/models.py:342 governanceplatform/models.py:532
#: incidents/models.py:580 incidents/views.py:607
msgid "Regulators"
msgstr "Régulateurs"

#: governanceplatform/admin.py:851 governanceplatform/models.py:313
#: governanceplatform/models.py:501 governanceplatform/models.py:579
msgid "Observer"
msgstr "Observateur"

#: governanceplatform/admin.py:870 governanceplatform/models.py:184
#: governanceplatform/models.py:337
msgid "Operators"
msgstr "Opérateurs"

#: governanceplatform/admin.py:931
msgid "Roles"
msgstr "Rôles"

#: governanceplatform/admin.py:1428 governanceplatform/models.py:599
msgid "Observer regulation"
msgstr ""

#: governanceplatform/admin.py:1429 governanceplatform/models.py:600
msgid "Observer regulations"
msgstr ""

#: governanceplatform/admin.py:1436 governanceplatform/models.py:513
msgid "Observer user"
msgstr "Observateur utilisateur"

#: governanceplatform/admin.py:1437 governanceplatform/models.py:514
msgid "Observer users"
msgstr "Observateur utilisateurs"

#: governanceplatform/config.py:99 governanceplatform/config_dev.py:101
msgid "Dutch"
msgstr ""

#: governanceplatform/config.py:123 governanceplatform/config_dev.py:125
msgid "Cookie Notice"
msgstr "Avis sur les cookies"

#: governanceplatform/config.py:127 governanceplatform/config_dev.py:129
msgid "Essential"
msgstr ""

#: governanceplatform/config.py:129 governanceplatform/config_dev.py:131
msgid ""
"This website uses cookies and other similar technologies strictly "
"necessary                 for its operation, without the use of personal "
"data."
msgstr ""

#: governanceplatform/config.py:137 governanceplatform/config_dev.py:139
msgid "Cookie used to store user’s consent to the use of cookies."
msgstr ""

#: governanceplatform/config.py:139 governanceplatform/config_dev.py:141
msgid "The user’s cookie preferences."
msgstr "Les préférences de l'utilisateur en matière de cookies."

#: governanceplatform/config.py:140 governanceplatform/config_dev.py:142
msgid "6 months"
msgstr ""

#: governanceplatform/config.py:145 governanceplatform/config_dev.py:147
msgid "Cookie essential for maintaining user session options."
msgstr ""

#: governanceplatform/config.py:147 governanceplatform/config_dev.py:149
msgid "Session ID"
msgstr ""

#: governanceplatform/config.py:148 governanceplatform/config.py:156
#: governanceplatform/config_dev.py:150 governanceplatform/config_dev.py:158
msgid "15 minutes"
msgstr ""

#: governanceplatform/config.py:153 governanceplatform/config_dev.py:155
msgid "Cookie used to prevent Cross-Site Request Forgery (CSRF) attacks."
msgstr ""

#: governanceplatform/config.py:155 governanceplatform/config_dev.py:157
msgid "Token"
msgstr ""

#: governanceplatform/config.py:160 governanceplatform/config_dev.py:162
msgid "Cookie used to store user language preferences."
msgstr ""

#: governanceplatform/config.py:161 governanceplatform/config_dev.py:163
msgid "Language settings"
msgstr ""

#: governanceplatform/config.py:162 governanceplatform/config.py:168
#: governanceplatform/config_dev.py:164 governanceplatform/config_dev.py:170
msgid "Session"
msgstr ""

#: governanceplatform/config.py:166 governanceplatform/config_dev.py:168
msgid "Cookie used to store user theme preferences."
msgstr ""

#: governanceplatform/config.py:167 governanceplatform/config_dev.py:169
msgid "Dark/light theme settings"
msgstr "Paramètres du thème sombre/lumineux"

#: governanceplatform/forms.py:31
msgid "Role"
msgstr "Rôle"

#: governanceplatform/forms.py:97 governanceplatform/forms.py:171
msgid "I accept and agree to the"
msgstr ""

#: governanceplatform/forms.py:98
msgid "You must accept the Terms of Use to register."
msgstr ""

#: governanceplatform/forms.py:139
#, python-format
msgid ""
"Default language translation (%(fallback_language_name)s) is missing. Please "
"add it before saving."
msgstr ""

#: governanceplatform/forms.py:162
msgid "This {self.instance._meta.verbose_name.lower()} already exist."
msgstr ""

#: governanceplatform/globals.py:12
msgid "Addition"
msgstr ""

#: governanceplatform/globals.py:13
msgid "Change"
msgstr ""

#: governanceplatform/globals.py:14
msgid "Deletion"
msgstr ""

#: governanceplatform/globals.py:16
msgid "Logged in"
msgstr ""

#: governanceplatform/globals.py:17
msgid "Logged out"
msgstr ""

#: governanceplatform/globals.py:22
msgid "Security Objective"
msgstr ""

#: governanceplatform/helpers.py:286
#, python-brace-format
msgid ""
"<strong>Modification and deletion actions are not allowed.</strong><br>- "
"This {object_name} is either in use.<br>- You are not its creator "
"({creator_name})"
msgstr ""
"<strong>Les actions de modification et de suppression ne sont pas autorisées."
"</strong><br>- Ce {object_name} est soit en cours d'utilisation.<br>- Vous "
"n'en êtes pas le créateur ({creator_name})"

#: governanceplatform/managers.py:15
msgid "User must have an email address"
msgstr "L'utilisateur doit avoir une adresse électronique"

#: governanceplatform/managers.py:28
msgid "Superuser must have is_staff=True."
msgstr "Le Superuser doit avoir is_staff=True."

#: governanceplatform/middleware.py:176
msgid "For security reasons, you will need to log in again to access it."
msgstr ""
"Pour des raisons de sécurité, vous devrez vous authentifier à nouveau pour y "
"accéder."

#: governanceplatform/mixins.py:56
msgid "Save your changes before you leave the tab of the respective language."
msgstr ""

#: governanceplatform/models.py:19 governanceplatform/models.py:69
#: governanceplatform/models.py:87 governanceplatform/models.py:133
#: governanceplatform/models.py:190 governanceplatform/models.py:229
#: incidents/models.py:204 incidents/models.py:234 incidents/models.py:283
msgid "Name"
msgstr "Nom"

#: governanceplatform/models.py:26
msgid "Parent Sector"
msgstr "Secteur parent"

#: governanceplatform/models.py:29 governanceplatform/models.py:73
#: governanceplatform/models.py:131
msgid "Acronym"
msgstr "Acronyme"

#: governanceplatform/models.py:33
msgid "Creator Name"
msgstr ""

#: governanceplatform/models.py:41 incidents/models.py:55
#: incidents/models.py:86 incidents/models.py:125 incidents/models.py:175
#: incidents/models.py:215 incidents/models.py:261
msgid "Creator"
msgstr "Créateur"

#: governanceplatform/models.py:63 governanceplatform/models.py:71
msgid "Sector"
msgstr "Secteur"

#: governanceplatform/models.py:80
msgid "Service"
msgstr "Service"

#: governanceplatform/models.py:81
msgid "Services"
msgstr "Services"

#: governanceplatform/models.py:91 governanceplatform/models.py:116
msgid "Type"
msgstr "Type"

#: governanceplatform/models.py:109
msgid "Functionality"
msgstr "Fonctionnalité"

#: governanceplatform/models.py:110 governanceplatform/models.py:120
#: governanceplatform/models.py:213 governanceplatform/models.py:255
msgid "Functionalities"
msgstr "Fonctionnalités"

#: governanceplatform/models.py:133 governanceplatform/models.py:190
#: governanceplatform/models.py:229
msgid "name"
msgstr ""

#: governanceplatform/models.py:136 governanceplatform/models.py:202
#: governanceplatform/models.py:241
msgid "country"
msgstr ""

#: governanceplatform/models.py:140 governanceplatform/models.py:204
#: governanceplatform/models.py:243
msgid "address"
msgstr ""

#: governanceplatform/models.py:146 governanceplatform/models.py:321
msgid "Email address"
msgstr "Adresse de courrier électronique"

#: governanceplatform/models.py:149 governanceplatform/models.py:332
msgid "Phone number"
msgstr "Numéro de téléphone"

#: governanceplatform/models.py:157
msgid "Types"
msgstr "Types"

#: governanceplatform/models.py:161 governanceplatform/models.py:565
msgid "Entity categories"
msgstr ""

#: governanceplatform/models.py:183 governanceplatform/models.py:432
#: incidents/models.py:489
msgid "Operator"
msgstr "Opérateur"

#: governanceplatform/models.py:192 governanceplatform/models.py:231
msgid "full name"
msgstr ""

#: governanceplatform/models.py:195 governanceplatform/models.py:234
msgid "Description"
msgstr "Description"

#: governanceplatform/models.py:206 governanceplatform/models.py:245
msgid "E-mail address for incident notification"
msgstr "Adresse électronique pour la notification d’incidents"

#: governanceplatform/models.py:222 governanceplatform/models.py:471
#: incidents/admin.py:491 incidents/models.py:293 incidents/models.py:497
msgid "Regulator"
msgstr "Régulateur"

#: governanceplatform/models.py:251
msgid "Receives all incident notifications"
msgstr "Reçoit toutes les notifications d’incident"

#: governanceplatform/models.py:314 governanceplatform/models.py:347
msgid "Observers"
msgstr "Observateurs"

#: governanceplatform/models.py:324
msgid "An account with this email address already exists."
msgstr "Un utilisateur est déjà enregistré avec cette adresse électronique."

#: governanceplatform/models.py:351
msgid "Administrator"
msgstr "Administrateur"

#: governanceplatform/models.py:354
msgid "Determines if the user can log in via the administration interface."
msgstr ""
"Détermine si l'utilisateur peut se connecter à l'interface d'administration."

#: governanceplatform/models.py:437 governanceplatform/models.py:466
#: governanceplatform/models.py:496 incidents/models.py:883
msgid "User"
msgstr "Utilisateur"

#: governanceplatform/models.py:445 governanceplatform/models.py:474
#: governanceplatform/models.py:504
msgid "is administrator"
msgstr ""

#: governanceplatform/models.py:454
msgid "Company User"
msgstr ""

#: governanceplatform/models.py:455
msgid "Company Users"
msgstr ""

#: governanceplatform/models.py:484
msgid "Regulator user"
msgstr "Régulateur utilisateur"

#: governanceplatform/models.py:485
msgid "Regulator users"
msgstr "Régulateur utilisateurs"

#: governanceplatform/models.py:525 governanceplatform/models.py:552
#: incidents/models.py:26 incidents/models.py:74 incidents/models.py:112
msgid "Label"
msgstr "Label"

#: governanceplatform/models.py:557
msgid "Code"
msgstr ""

#: governanceplatform/models.py:566
msgid "Entity category"
msgstr ""

#: governanceplatform/models.py:574 incidents/admin.py:368
#: incidents/models.py:38 incidents/models.py:288
msgid "Legal basis"
msgstr "Base légale"

#: governanceplatform/models.py:582
msgid "Incident rules"
msgstr ""

#: governanceplatform/models.py:608 incidents/models.py:787
#: incidents/models.py:886 incidents/models.py:955
msgid "Timestamp"
msgstr "Horodatage"

#: governanceplatform/models.py:609 incidents/admin.py:88
msgid "Action flag"
msgstr ""

#: governanceplatform/models.py:610
msgid "Object id"
msgstr ""

#: governanceplatform/models.py:612
msgid "Object representation"
msgstr ""

#: governanceplatform/models.py:615
msgid "Additional information"
msgstr ""

#: governanceplatform/models.py:619
msgid "Script log entry"
msgstr ""

#: governanceplatform/models.py:620
msgid "Script log entries"
msgstr ""

#: governanceplatform/validators.py:16
msgid "Your new password cannot be the same as your current password."
msgstr ""

#: governanceplatform/validators.py:29
msgid "You cannot reuse a previously used password."
msgstr ""

#: governanceplatform/validators.py:34
msgid "Your password must not match any previously used passwords."
msgstr ""

#: governanceplatform/views.py:51
msgid "The account has been successfully saved."
msgstr "Le compte a été sauvegardé avec succès."

#: incidents/admin.py:63
msgid "Users"
msgstr "Utilisateurs"

#: incidents/admin.py:143
msgid "action flag"
msgstr ""

#: incidents/admin.py:237
msgid "Question Option"
msgstr ""

#: incidents/admin.py:238 incidents/models.py:949
msgid "Questionnaire"
msgstr "Questionnaire"

#: incidents/admin.py:265
msgid "predefined answer"
msgstr ""

#: incidents/admin.py:266
msgid "predefined answers"
msgstr ""

#: incidents/admin.py:401 incidents/admin.py:573 incidents/admin.py:655
msgid "General"
msgstr "Général"

#: incidents/admin.py:408 incidents/admin.py:665
msgid "Supervision"
msgstr "Supervision"

#: incidents/admin.py:508
msgid "Email Type"
msgstr ""

#: incidents/admin.py:580 incidents/admin.py:681
msgid "Notification Email"
msgstr "Courriel de notification"

#: incidents/admin.py:611
#, python-brace-format
msgid ""
"<strong>Deletion forbidden</strong><br>- This {object_name} is either in use."
"<br>"
msgstr ""
"<strong>Suppression interdite</strong><br>- Ce {object_name} est soit en "
"cours d'utilisation.<br>"

#: incidents/admin.py:633 incidents/models.py:274 incidents/models.py:349
#: incidents/models.py:784
msgid "Incident report"
msgstr "Rapport d'incident"

#: incidents/admin.py:634 incidents/models.py:273 incidents/models.py:296
#: incidents/models.py:565
msgid "Incident reports"
msgstr "Rapports d'incidents"

#: incidents/decorators.py:39
msgid ""
"The user account does not have any linked entities. Contact the administrator"
msgstr ""

#: incidents/forms.py:223
msgid "Add details"
msgstr "Ajouter des précisions"

#: incidents/forms.py:247 incidents/forms.py:746 incidents/forms.py:754
msgid "Date format yyyy-mm-dd hh:mm"
msgstr "Format de date AAAA-MM-JJ HH:MM"

#: incidents/forms.py:314 incidents/models.py:485
msgid "Name of the Operator"
msgstr "Nom de l’opérateur"

#: incidents/forms.py:397
msgid ""
"Please include a reference (e.g., an identifier, internal reference, CERT "
"reference, etc.) to facilitate incident tracking."
msgstr ""
"Veuillez insérer une référence pour suivre facilement votre incident "
"(référence interne, référence CERT, etc.)"

#: incidents/forms.py:411
msgid ""
"Insert the file number of a criminal complaint that you have filed with the "
"police."
msgstr ""
"Insérer le numéro de dossier de la plainte déposée auprès de la police."

#: incidents/forms.py:489
msgid "Send notification to"
msgstr "Envoyer la notification à"

#: incidents/forms.py:530 incidents/forms.py:732
msgid "Select the incident time zone"
msgstr "Sélectionner la zone horaire de l’incident"

#: incidents/forms.py:543
msgid "Select date and time"
msgstr "Sélectionnez la date et l'heure"

#: incidents/globals.py:36
msgid "Closed"
msgstr "Clôturé"

#: incidents/globals.py:37
msgid "Ongoing"
msgstr "En cours"

#: incidents/globals.py:41 incidents/globals.py:49
msgid "Unsubmitted"
msgstr "Non remis"

#: incidents/globals.py:42 incidents/globals.py:50
msgid "Under review"
msgstr "En attente"

#: incidents/globals.py:43 incidents/globals.py:51
msgid "Passed"
msgstr "Réussi"

#: incidents/globals.py:44 incidents/globals.py:52
msgid "Failed"
msgstr "Échoué"

#: incidents/globals.py:45 incidents/globals.py:53
msgid "Submission overdue"
msgstr "Délai de soumission dépassé"

#: incidents/globals.py:54
msgid "Late submission"
msgstr "Soumission tardive"

#: incidents/models.py:28
msgid "Headline"
msgstr ""

#: incidents/models.py:47 incidents/models.py:78 incidents/models.py:117
#: incidents/models.py:167 incidents/models.py:207 incidents/models.py:253
msgid "Creator name"
msgstr "Nom du créateur"

#: incidents/models.py:67
msgid "Impact"
msgstr "Impact"

#: incidents/models.py:68 incidents/models.py:569 incidents/models.py:797
#: incidents/views.py:1027
msgid "Impacts"
msgstr "Impacts"

#: incidents/models.py:98
msgid "Step in notification form"
msgstr "Étape du formulaire de notification"

#: incidents/models.py:99
msgid "Steps in notification form"
msgstr "Étapes du formulaire de notification"

#: incidents/models.py:109
msgid "Question Type"
msgstr ""

#: incidents/models.py:113
msgid "Tooltip"
msgstr "Bulle d'aide"

#: incidents/models.py:148 incidents/models.py:239
msgid "Questions"
msgstr "Questions"

#: incidents/models.py:155 incidents/models.py:946 incidents/models.py:961
msgid "Answer"
msgstr "Réponse"

#: incidents/models.py:191
msgid "Question - predefined answers"
msgstr "Question – réponses prédéfinies"

#: incidents/models.py:192
msgid "Question - predefined answer"
msgstr "Question – réponse prédéfinie"

#: incidents/models.py:199
msgid "Subject"
msgstr "Objet"

#: incidents/models.py:202
msgid "Content"
msgstr "Contenu"

#: incidents/models.py:226 incidents/models.py:366
msgid "Emails"
msgstr "Courriels"

#: incidents/models.py:227 incidents/models.py:446
msgid "Email"
msgstr "Courriel"

#: incidents/models.py:237
msgid "Impacts disclosure required"
msgstr "Indication des impacts requise"

#: incidents/models.py:243
msgid "Submision email"
msgstr ""

#: incidents/models.py:303
msgid "Incident detection date required"
msgstr "Date de détection de l'incident requise"

#: incidents/models.py:308
msgid "Opening email"
msgstr "Courriel d'ouverture"

#: incidents/models.py:317
msgid "Closing email"
msgstr "Courriel de clôture"

#: incidents/models.py:326
msgid "Status update email"
msgstr "Courriel de changement de statut"

#: incidents/models.py:335
msgid "Incident notification workflows"
msgstr "Workflows de notification d’incidents"

#: incidents/models.py:336
msgid "Incident notification workflow"
msgstr "Workflow de notification d’incidents"

#: incidents/models.py:346 incidents/models.py:554
msgid "Workflow"
msgstr "Workflow"

#: incidents/models.py:352 incidents/models.py:913 incidents/models.py:929
msgid "Position"
msgstr "Position"

#: incidents/models.py:356
msgid "Deadline in hours"
msgstr "Délai avant échéance en heures"

#: incidents/models.py:359
msgid "Event triggering deadline"
msgstr "Événement déclencheur pour la date limite"

#: incidents/models.py:377 incidents/models.py:443
msgid "Report"
msgstr "Rapport"

#: incidents/models.py:378
msgid "Reports"
msgstr "Rapports"

#: incidents/models.py:438
msgid "Email subject"
msgstr "Objet du courriel"

#: incidents/models.py:449
msgid "Trigger event"
msgstr "Événement déclencheur"

#: incidents/models.py:456
msgid "Delay in hours"
msgstr "Délai en heures"

#: incidents/models.py:459
msgid "Reminder emails"
msgstr "Courriels de rappel"

#: incidents/models.py:460
msgid "Reminder email"
msgstr "Courriel de rappel"

#: incidents/models.py:475
msgid "Incident ID"
msgstr "Identifiant de l'incident"

#: incidents/models.py:506
msgid "Contact user"
msgstr "Point de contact"

<<<<<<< HEAD
#: incidents/models.py:466
msgid "contact last name"
msgstr ""

#: incidents/models.py:469
msgid "contact first name"
msgstr ""
=======
#: incidents/models.py:513
msgid "Contact last name"
msgstr "Nom du contact"

#: incidents/models.py:516
msgid "Contact first name"
msgstr "Prénom du contact"
>>>>>>> a046ad72

#: incidents/models.py:519
msgid "Contact job title"
msgstr "Intitulé de poste du contact"

#: incidents/models.py:521
msgid "Contact email"
msgstr "Courriel du contact"

<<<<<<< HEAD
#: incidents/models.py:476
msgid "contact telephone"
msgstr ""

#: incidents/models.py:480
msgid "technical last name"
msgstr ""

#: incidents/models.py:483
msgid "technical first name"
msgstr ""
=======
#: incidents/models.py:523
msgid "Contact telephone"
msgstr "Téléphone du contact"

#: incidents/models.py:527
msgid "Technical last name"
msgstr "Nom du contact technique"

#: incidents/models.py:530
msgid "Technical first name"
msgstr "Prénom du contact technique"
>>>>>>> a046ad72

#: incidents/models.py:533
msgid "Technical job title"
msgstr "Intitulé de poste du contact technique"

#: incidents/models.py:536
msgid "Technical email"
msgstr "Courriel du contact technique"

<<<<<<< HEAD
#: incidents/models.py:492
msgid "technical telephone"
msgstr ""
=======
#: incidents/models.py:539
msgid "Technical telephone"
msgstr "Téléphone du contact technique"
>>>>>>> a046ad72

#: incidents/models.py:543
msgid "Internal incident reference"
msgstr "Référence interne de l'incident"

#: incidents/models.py:546
msgid "Criminal complaint file number"
msgstr "Numéro de dossier de la plainte"

#: incidents/models.py:550
msgid "Impacted service"
msgstr "Service impacté"

#: incidents/models.py:562
msgid "Impacted sectors"
msgstr "Secteurs impactés"

#: incidents/models.py:573
msgid "Significant impact"
msgstr "Impact significatif"

#: incidents/models.py:589 incidents/models.py:789
msgid "Report status"
msgstr "Statut du rapport"

#: incidents/models.py:593
msgid "Incident status"
msgstr "Statut de l'incident"

#: incidents/models.py:771 incidents/models.py:778 incidents/models.py:803
msgid "Incident"
msgstr "Incident"

#: incidents/models.py:772 incidents/models.py:804
msgid "Incidents"
msgstr "Incidents"

#: incidents/models.py:800 incidents/views.py:1031
msgid "Comment"
msgstr "Commentaire"

#: incidents/models.py:888
msgid "Full username"
msgstr "Nom d'utilisateur complet"

#: incidents/models.py:891 incidents/models.py:898 incidents/models.py:943
msgid "Incident report processed"
msgstr "Rapport d’incident traité"

#: incidents/models.py:904
msgid "Action performed"
msgstr "Action effectuée"

#: incidents/models.py:919
msgid "Question category options"
msgstr ""

#: incidents/models.py:920
msgid "Question category option"
msgstr ""

#: incidents/models.py:928
msgid "Mandatory"
msgstr "Obligatoire"

#: incidents/models.py:962
msgid "Answers"
msgstr "Réponses"

#: incidents/templatetags/custom_filters.py:43
msgid "The report has passed the review"
msgstr "Le rapport a été revu avec succès"

#: incidents/templatetags/custom_filters.py:45
msgid "The report has failed the review"
msgstr "La revue du rapport a échoué"

#: incidents/templatetags/custom_filters.py:47
#: incidents/templatetags/custom_filters.py:49
msgid "The report is currently under review"
msgstr "Le rapport est actuellement en cours de revue"

#: incidents/templatetags/custom_filters.py:51
msgid "The submission of the report is overdue"
msgstr "Le dépôt du rapport est en retard"

#: incidents/templatetags/custom_filters.py:53
msgid "The report has not been submitted yet"
msgstr "Le rapport n'a pas encore été soumis"

#: incidents/views.py:174
msgid "Missing data, incident report not created"
msgstr "Données manquantes, rapport d'incident non créé"

#: incidents/views.py:181 incidents/views.py:270
msgid "Workflow not found"
msgstr "Workflow non trouvé"

#: incidents/views.py:185 incidents/views.py:273 incidents/views.py:357
#: incidents/views.py:431 incidents/views.py:468 incidents/views.py:532
msgid "Incident not found"
msgstr "Incident non trouvé"

#: incidents/views.py:189 incidents/views.py:196 incidents/views.py:249
#: incidents/views.py:277 incidents/views.py:287 incidents/views.py:340
#: incidents/views.py:435 incidents/views.py:472 incidents/views.py:505
#: incidents/views.py:536
msgid "Forbidden"
msgstr "Interdit"

#: incidents/views.py:215 incidents/views.py:221 incidents/views.py:264
#: incidents/views.py:284 incidents/views.py:342 incidents/views.py:501
msgid "No incident report could be found."
msgstr "Aucun rapport d'incident n'a été trouvé."

#: incidents/views.py:479 incidents/views.py:511
msgid "An error occurred while generating the report."
msgstr "Une erreur s'est produite lors de la génération du rapport."

#: incidents/views.py:544
msgid "The incident has been deleted."
msgstr "L'incident a été supprimé."

#: incidents/views.py:546
msgid "The incident could not be deleted."
msgstr "L’incident ne peut être supprimé."

#: incidents/views.py:548
msgid "An error occurred while deleting the incident."
msgstr "Une erreur s'est produite lors de la suppression de l'incident."

#: incidents/views.py:563
msgid ""
"The daily limit of incident reports has been reached. Please try again "
"tomorrow."
msgstr ""
"Le nombre de rapports d'incidents journaliers a été atteint. Veuillez  "
"réessayer demain."

#: incidents/views.py:605
msgid "Contact"
msgstr "Contact"

#: incidents/views.py:606
msgid "Legal bases"
msgstr "Bases légales"

#: incidents/views.py:609
msgid "Detection date"
msgstr "Date de détection"

#: incidents/views.py:1019
msgid "Incident Timeline"
msgstr "Chronologie de l’incident"<|MERGE_RESOLUTION|>--- conflicted
+++ resolved
@@ -740,15 +740,6 @@
 msgid "Contact user"
 msgstr "Point de contact"
 
-<<<<<<< HEAD
-#: incidents/models.py:466
-msgid "contact last name"
-msgstr ""
-
-#: incidents/models.py:469
-msgid "contact first name"
-msgstr ""
-=======
 #: incidents/models.py:513
 msgid "Contact last name"
 msgstr "Nom du contact"
@@ -756,7 +747,6 @@
 #: incidents/models.py:516
 msgid "Contact first name"
 msgstr "Prénom du contact"
->>>>>>> a046ad72
 
 #: incidents/models.py:519
 msgid "Contact job title"
@@ -766,19 +756,6 @@
 msgid "Contact email"
 msgstr "Courriel du contact"
 
-<<<<<<< HEAD
-#: incidents/models.py:476
-msgid "contact telephone"
-msgstr ""
-
-#: incidents/models.py:480
-msgid "technical last name"
-msgstr ""
-
-#: incidents/models.py:483
-msgid "technical first name"
-msgstr ""
-=======
 #: incidents/models.py:523
 msgid "Contact telephone"
 msgstr "Téléphone du contact"
@@ -790,7 +767,6 @@
 #: incidents/models.py:530
 msgid "Technical first name"
 msgstr "Prénom du contact technique"
->>>>>>> a046ad72
 
 #: incidents/models.py:533
 msgid "Technical job title"
@@ -800,15 +776,9 @@
 msgid "Technical email"
 msgstr "Courriel du contact technique"
 
-<<<<<<< HEAD
-#: incidents/models.py:492
-msgid "technical telephone"
-msgstr ""
-=======
 #: incidents/models.py:539
 msgid "Technical telephone"
 msgstr "Téléphone du contact technique"
->>>>>>> a046ad72
 
 #: incidents/models.py:543
 msgid "Internal incident reference"
