# This file was generated from traductions BE import.xlsx
msgid ""
msgstr ""
"Project-Id-Version: \n"
"Report-Msgid-Bugs-To: \n"
"POT-Creation-Date: 2025-04-14 10:36+0200\n"
"PO-Revision-Date: 2025-04-14 10:37+0200\n"
"Last-Translator: \n"
"Language-Team: \n"
"Language: fr\n"
"MIME-Version: 1.0\n"
"Content-Type: text/plain; charset=UTF-8\n"
"Content-Transfer-Encoding: 8bit\n"
"Generated-By: xls-to-po 1.0\n"
"X-Generator: Poedit 3.6\n"

#: governanceplatform/admin.py:59 governanceplatform/context_processors.py:23
msgid "Settings"
msgstr "Paramètres"

#: governanceplatform/admin.py:302
msgid "Contact for company"
msgstr ""

#: governanceplatform/admin.py:303
msgid "Contacts for company"
msgstr ""

#: governanceplatform/admin.py:425 governanceplatform/admin.py:893
#: governanceplatform/models.py:65 governanceplatform/models.py:443
#: incidents/admin.py:346 incidents/admin.py:416 incidents/admin.py:665
#: incidents/forms.py:551 incidents/models.py:42 incidents/models.py:300
#: incidents/views.py:608
msgid "Sectors"
msgstr "Secteurs"

#: governanceplatform/admin.py:475 governanceplatform/admin.py:1017
#: governanceplatform/admin.py:1030
msgid "Contact information"
msgstr "Information du contact"

#: governanceplatform/admin.py:486
msgid "Configuration information"
msgstr "Information de configuration"

#: governanceplatform/admin.py:495 governanceplatform/models.py:162
#: governanceplatform/models.py:567
msgid "Entity categories"
msgstr "Catégories d’entités"

#: governanceplatform/admin.py:823
msgid "Reset 2FA"
msgstr "Réinitialisation de la 2-FA"

#: governanceplatform/admin.py:832 governanceplatform/models.py:224
#: governanceplatform/models.py:343 governanceplatform/models.py:534
#: incidents/models.py:580 incidents/views.py:607
msgid "Regulators"
msgstr "Régulateurs"

#: governanceplatform/admin.py:851 governanceplatform/models.py:314
#: governanceplatform/models.py:503 governanceplatform/models.py:581
msgid "Observer"
msgstr "Observateur"

#: governanceplatform/admin.py:870 governanceplatform/models.py:185
#: governanceplatform/models.py:338
msgid "Operators"
msgstr "Opérateurs"

#: governanceplatform/admin.py:931
msgid "Roles"
msgstr "Rôles"

#: governanceplatform/admin.py:1428 governanceplatform/models.py:601
msgid "Observer regulation"
msgstr ""

#: governanceplatform/admin.py:1429 governanceplatform/models.py:602
msgid "Observer regulations"
msgstr ""

#: governanceplatform/admin.py:1436 governanceplatform/models.py:515
msgid "Observer user"
msgstr "Observateur utilisateur"

#: governanceplatform/admin.py:1437 governanceplatform/models.py:516
msgid "Observer users"
msgstr "Observateur utilisateurs"

#: governanceplatform/apps.py:7
msgid "Governance"
msgstr "Gouvernance"

#: governanceplatform/config.py:102 governanceplatform/config_dev.py:104
msgid "Dutch"
msgstr ""

#: governanceplatform/config.py:126 governanceplatform/config_dev.py:128
msgid "Cookie Notice"
msgstr "Avis sur les cookies"

#: governanceplatform/config.py:130 governanceplatform/config_dev.py:132
msgid "Essential"
msgstr ""

#: governanceplatform/config.py:132 governanceplatform/config_dev.py:134
msgid ""
<<<<<<< HEAD
"This website uses cookies and other similar technologies strictly "
"necessary                 for its operation, without the use of personal "
"data."
=======
"This website uses cookies and similar technologies essential for its "
"operation.                 It does not process personal data. By clicking "
"‘Accept’,                 you consent to the use of cookies. For more "
"details, please see:"
>>>>>>> 951f0787
msgstr ""

#: governanceplatform/config.py:140 governanceplatform/config_dev.py:142
msgid "Cookie used to store the user’s consent to the use of cookies."
msgstr ""

#: governanceplatform/config.py:142 governanceplatform/config_dev.py:144
msgid "The user’s cookie preferences."
msgstr "Les préférences de l'utilisateur en matière de cookies."

#: governanceplatform/config.py:143 governanceplatform/config_dev.py:145
msgid "6 months"
msgstr ""

#: governanceplatform/config.py:148 governanceplatform/config_dev.py:150
msgid "Cookie essential for maintaining user session options."
msgstr ""

#: governanceplatform/config.py:150 governanceplatform/config_dev.py:152
msgid "Session ID"
msgstr ""

#: governanceplatform/config.py:151 governanceplatform/config.py:159
#: governanceplatform/config_dev.py:153 governanceplatform/config_dev.py:161
msgid "15 minutes"
msgstr ""

#: governanceplatform/config.py:156 governanceplatform/config_dev.py:158
msgid "Cookie used to prevent Cross-Site Request Forgery (CSRF) attacks."
msgstr ""

#: governanceplatform/config.py:158 governanceplatform/config_dev.py:160
msgid "Token"
msgstr ""

#: governanceplatform/config.py:163 governanceplatform/config_dev.py:165
msgid "Cookie used to store user language preferences."
msgstr ""

#: governanceplatform/config.py:164 governanceplatform/config_dev.py:166
msgid "Language settings"
msgstr ""

#: governanceplatform/config.py:165 governanceplatform/config.py:171
#: governanceplatform/config_dev.py:167 governanceplatform/config_dev.py:173
msgid "Session"
msgstr ""

#: governanceplatform/config.py:169 governanceplatform/config_dev.py:171
msgid "Cookie used to store user theme preferences."
msgstr ""

#: governanceplatform/config.py:170 governanceplatform/config_dev.py:172
msgid "Dark/light theme settings"
msgstr "Paramètres du thème sombre/lumineux"

#: governanceplatform/forms.py:32 incidents/models.py:889
msgid "Role"
msgstr "Rôle"

<<<<<<< HEAD
#: governanceplatform/forms.py:97 governanceplatform/forms.py:171
msgid "I accept and agree to the"
msgstr ""

#: governanceplatform/forms.py:98
msgid "You must accept the Terms of Use to register."
=======
#: governanceplatform/forms.py:98 governanceplatform/forms.py:174
msgid "I acknowledge and agree to the"
msgstr "Je reconnais et j'accepte les"

#: governanceplatform/forms.py:100
msgid "Accepting the Terms of Use is required for registration."
>>>>>>> 951f0787
msgstr ""

<<<<<<< HEAD
#: governanceplatform/forms.py:139
=======
#: governanceplatform/forms.py:142
>>>>>>> 951f0787
#, python-format
msgid ""
"Default language translation (%(fallback_language_name)s) is missing. Please "
"add it before saving."
msgstr ""

<<<<<<< HEAD
#: governanceplatform/forms.py:162
msgid "This {self.instance._meta.verbose_name.lower()} already exist."
msgstr ""
=======
#: governanceplatform/forms.py:165
msgid "This {self.instance._meta.verbose_name.lower()} already exists."
msgstr "Ce {self.instance._meta.verbose_name.lower()} existe déjà."
>>>>>>> 951f0787

#: governanceplatform/forms.py:186
msgid "I agree that my personal data may be used for communication purposes."
msgstr ""

#: governanceplatform/globals.py:12
msgid "Addition"
msgstr ""

#: governanceplatform/globals.py:13
msgid "Change"
msgstr ""

#: governanceplatform/globals.py:14
msgid "Deletion"
msgstr ""

#: governanceplatform/globals.py:16
msgid "Logged in"
msgstr ""

#: governanceplatform/globals.py:17
msgid "Logged out"
msgstr ""

#: governanceplatform/globals.py:22
msgid "Security Objective"
msgstr ""

#: governanceplatform/helpers.py:286
#, python-brace-format
msgid ""
"<strong>Modification and deletion actions are not allowed.</strong><br>- "
"This {object_name} is either in use.<br>- You are not its creator "
"({creator_name})"
msgstr ""
"<strong>Les actions de modification et de suppression ne sont pas autorisées."
"</strong><br>- Ce {object_name} est soit en cours d'utilisation.<br>- Vous "
"n'en êtes pas le créateur ({creator_name})"

#: governanceplatform/managers.py:15
msgid "User must have an email address"
msgstr "L'utilisateur doit avoir une adresse électronique"

#: governanceplatform/managers.py:28
msgid "Superuser must have is_staff=True."
msgstr "Le Superuser doit avoir is_staff=True."

#: governanceplatform/middleware.py:33
msgid "CSRF token expired. Please try again."
msgstr ""

#: governanceplatform/middleware.py:45
msgid "Session expired. Please log in again to continue."
msgstr "La session a expiré. Veuillez vous reconnecter pour continuer."

#: governanceplatform/middleware.py:223
msgid "For security reasons, you will need to log in again to access it."
msgstr ""
"Pour des raisons de sécurité, vous devrez vous authentifier à nouveau pour y "
"accéder."

#: governanceplatform/mixins.py:56
msgid "Save your changes before you leave the tab of the respective language."
msgstr ""

#: governanceplatform/models.py:20 governanceplatform/models.py:70
#: governanceplatform/models.py:88 governanceplatform/models.py:134
#: governanceplatform/models.py:191 governanceplatform/models.py:230
#: incidents/models.py:204 incidents/models.py:234 incidents/models.py:283
msgid "Name"
msgstr "Nom"

#: governanceplatform/models.py:27
msgid "Parent Sector"
msgstr "Secteur parent"

#: governanceplatform/models.py:30 governanceplatform/models.py:74
#: governanceplatform/models.py:132
msgid "Acronym"
msgstr "Acronyme"

<<<<<<< HEAD
#: governanceplatform/models.py:33
msgid "Creator Name"
msgstr ""
=======
#: governanceplatform/models.py:34 incidents/models.py:47
#: incidents/models.py:78 incidents/models.py:117 incidents/models.py:167
#: incidents/models.py:207 incidents/models.py:253
msgid "Creator name"
msgstr "Nom du créateur"
>>>>>>> 951f0787

#: governanceplatform/models.py:42 incidents/models.py:55
#: incidents/models.py:86 incidents/models.py:125 incidents/models.py:175
#: incidents/models.py:215 incidents/models.py:261
msgid "Creator"
msgstr "Créateur"

#: governanceplatform/models.py:64 governanceplatform/models.py:72
msgid "Sector"
msgstr "Secteur"

#: governanceplatform/models.py:81
msgid "Service"
msgstr "Service"

#: governanceplatform/models.py:82
msgid "Services"
msgstr "Services"

#: governanceplatform/models.py:92 governanceplatform/models.py:117
msgid "Type"
msgstr "Type"

#: governanceplatform/models.py:110
msgid "Functionality"
msgstr "Fonctionnalité"

#: governanceplatform/models.py:111 governanceplatform/models.py:121
#: governanceplatform/models.py:214 governanceplatform/models.py:256
msgid "Functionalities"
msgstr "Fonctionnalités"

<<<<<<< HEAD
#: governanceplatform/models.py:133 governanceplatform/models.py:190
#: governanceplatform/models.py:229
msgid "name"
msgstr ""

#: governanceplatform/models.py:136 governanceplatform/models.py:202
#: governanceplatform/models.py:241
msgid "country"
msgstr ""

#: governanceplatform/models.py:140 governanceplatform/models.py:204
#: governanceplatform/models.py:243
msgid "address"
msgstr ""
=======
#: governanceplatform/models.py:137 governanceplatform/models.py:203
#: governanceplatform/models.py:242
msgid "Country"
msgstr "Pays"

#: governanceplatform/models.py:141 governanceplatform/models.py:205
#: governanceplatform/models.py:244
msgid "Address"
msgstr "Adresse"
>>>>>>> 951f0787

#: governanceplatform/models.py:147 governanceplatform/models.py:322
msgid "Email address"
msgstr "Adresse de courrier électronique"

#: governanceplatform/models.py:150 governanceplatform/models.py:333
msgid "Phone number"
msgstr "Numéro de téléphone"

#: governanceplatform/models.py:158
msgid "Types"
msgstr "Types"

<<<<<<< HEAD
#: governanceplatform/models.py:161 governanceplatform/models.py:565
msgid "Entity categories"
msgstr ""

#: governanceplatform/models.py:183 governanceplatform/models.py:432
=======
#: governanceplatform/models.py:184 governanceplatform/models.py:434
>>>>>>> 951f0787
#: incidents/models.py:489
msgid "Operator"
msgstr "Opérateur"

<<<<<<< HEAD
#: governanceplatform/models.py:192 governanceplatform/models.py:231
msgid "full name"
msgstr ""
=======
#: governanceplatform/models.py:193 governanceplatform/models.py:232
msgid "Full name"
msgstr "Nom complet"
>>>>>>> 951f0787

#: governanceplatform/models.py:196 governanceplatform/models.py:235
msgid "Description"
msgstr "Description"

#: governanceplatform/models.py:207 governanceplatform/models.py:246
msgid "E-mail address for incident notification"
msgstr "Adresse électronique pour la notification d’incidents"

#: governanceplatform/models.py:223 governanceplatform/models.py:473
#: incidents/admin.py:481 incidents/models.py:293 incidents/models.py:497
msgid "Regulator"
msgstr "Régulateur"

#: governanceplatform/models.py:252
msgid "Receives all incident notifications"
msgstr "Reçoit toutes les notifications d’incident"

#: governanceplatform/models.py:315 governanceplatform/models.py:348
msgid "Observers"
msgstr "Observateurs"

#: governanceplatform/models.py:325
msgid "An account with this email address already exists."
msgstr "Un utilisateur est déjà enregistré avec cette adresse électronique."

#: governanceplatform/models.py:352 incidents/views.py:1206
#: incidents/views.py:1213
msgid "Administrator"
msgstr "Administrateur"

#: governanceplatform/models.py:355
msgid "Determines if the user can log in via the administration interface."
msgstr ""
"Détermine si l'utilisateur peut se connecter à l'interface d'administration."

#: governanceplatform/models.py:439 governanceplatform/models.py:468
#: governanceplatform/models.py:498 incidents/models.py:883
#: incidents/views.py:1199
msgid "User"
msgstr "Utilisateur"

<<<<<<< HEAD
#: governanceplatform/models.py:445 governanceplatform/models.py:474
#: governanceplatform/models.py:504
msgid "is administrator"
msgstr ""
=======
#: governanceplatform/models.py:447 governanceplatform/models.py:476
#: governanceplatform/models.py:506
msgid "Is administrator"
msgstr "Est administrateur"
>>>>>>> 951f0787

#: governanceplatform/models.py:456
msgid "Company User"
msgstr ""

#: governanceplatform/models.py:457
msgid "Company Users"
msgstr ""

#: governanceplatform/models.py:486
msgid "Regulator user"
msgstr "Régulateur utilisateur"

#: governanceplatform/models.py:487
msgid "Regulator users"
msgstr "Régulateur utilisateurs"

#: governanceplatform/models.py:527 governanceplatform/models.py:554
#: incidents/models.py:26 incidents/models.py:74 incidents/models.py:112
msgid "Label"
msgstr "Label"

#: governanceplatform/models.py:559
msgid "Code"
msgstr ""

#: governanceplatform/models.py:568
msgid "Entity category"
msgstr ""

#: governanceplatform/models.py:576 incidents/admin.py:367
#: incidents/models.py:38 incidents/models.py:288
msgid "Legal basis"
msgstr "Base légale"

#: governanceplatform/models.py:584
msgid "Incident rules"
msgstr ""

#: governanceplatform/models.py:610 incidents/models.py:787
#: incidents/models.py:886 incidents/models.py:957
msgid "Timestamp"
msgstr "Horodatage"

<<<<<<< HEAD
#: governanceplatform/models.py:609 incidents/admin.py:88
msgid "Action flag"
msgstr ""
=======
#: governanceplatform/models.py:611 incidents/admin.py:87
#: incidents/admin.py:142
msgid "Activity"
msgstr "Activité"
>>>>>>> 951f0787

#: governanceplatform/models.py:612
msgid "Object id"
msgstr ""

#: governanceplatform/models.py:614
msgid "Object representation"
msgstr ""

#: governanceplatform/models.py:617
msgid "Additional information"
msgstr ""

<<<<<<< HEAD
#: governanceplatform/models.py:619
msgid "Script log entry"
msgstr ""

#: governanceplatform/models.py:620
msgid "Script log entries"
msgstr ""
=======
#: governanceplatform/models.py:621 governanceplatform/models.py:622
msgid "Script execution logs"
msgstr "Journal d’exécution de scripts"
>>>>>>> 951f0787

#: governanceplatform/validators.py:16
msgid "Your new password cannot be the same as your current password."
msgstr ""

#: governanceplatform/validators.py:29
msgid "You cannot reuse a previously used password."
msgstr ""

#: governanceplatform/validators.py:34
msgid "Your password must not match any previously used passwords."
msgstr ""

#: governanceplatform/views.py:59
msgid "The account has been successfully saved."
msgstr "Le compte a été sauvegardé avec succès."

#: governanceplatform/views.py:88
msgid "Activate your account"
msgstr "Activez votre compte"

#: governanceplatform/views.py:90
#, python-brace-format
msgid ""
"Hello {username}! Please click here to activate your account : "
"{activation_link}"
msgstr ""
"Bonjour {username} ! Veuillez cliquer ici pour activer votre compte : "
"{activation_link}"

#: governanceplatform/views.py:117
msgid "An activation email has been sent."
msgstr "Un courriel d’activation a été envoyé."

#: governanceplatform/views.py:142
msgid "Your account has been activated. You may log in now."
msgstr ""
"Votre compte est désormais actif. Vous pouvez vous connecter maintenant."

#: governanceplatform/views.py:145
msgid "Your account is already active."
msgstr "Votre compte est déjà actif."

#: governanceplatform/views.py:147
msgid "The link is expired."
msgstr "Le lien a expire."

#: governanceplatform/views.py:149
msgid "Error"
msgstr "Erreur"

#: governanceplatform/views.py:212
#, python-format
msgid "Contact page from %(name)s"
msgstr ""

#: governanceplatform/views.py:218
msgid "Your message has been sent."
msgstr ""

#: governanceplatform/views.py:223
msgid "Invalid captcha"
msgstr ""

#: incidents/admin.py:62
msgid "Users"
msgstr "Utilisateurs"

<<<<<<< HEAD
#: incidents/admin.py:143
msgid "action flag"
msgstr ""

#: incidents/admin.py:237
msgid "Question Option"
msgstr ""
=======
#: incidents/admin.py:236 incidents/models.py:149 incidents/models.py:159
msgid "Question"
msgstr "Question"
>>>>>>> 951f0787

#: incidents/admin.py:237 incidents/models.py:951
msgid "Questionnaire"
msgstr "Questionnaire"

<<<<<<< HEAD
#: incidents/admin.py:265
msgid "predefined answer"
msgstr ""

#: incidents/admin.py:266
msgid "predefined answers"
msgstr ""
=======
#: incidents/admin.py:264
msgid "Predefined answer"
msgstr "Réponse prédéfinie"

#: incidents/admin.py:265
msgid "Predefined answers"
msgstr "Réponses prédéfinies"
>>>>>>> 951f0787

#: incidents/admin.py:400 incidents/admin.py:563 incidents/admin.py:645
msgid "General"
msgstr "Général"

#: incidents/admin.py:407 incidents/admin.py:655
msgid "Supervision"
msgstr "Supervision"

<<<<<<< HEAD
#: incidents/admin.py:508
msgid "Email Type"
msgstr ""
=======
#: incidents/admin.py:498
msgid "Email type"
msgstr "Type de courriel"
>>>>>>> 951f0787

#: incidents/admin.py:570 incidents/admin.py:671
msgid "Notification Email"
msgstr "Courriel de notification"

#: incidents/admin.py:601
#, python-brace-format
msgid ""
"<strong>Deletion forbidden</strong><br>- This {object_name} is either in use."
"<br>"
msgstr ""
"<strong>Suppression interdite</strong><br>- Ce {object_name} est soit en "
"cours d'utilisation.<br>"

#: incidents/admin.py:623 incidents/models.py:274 incidents/models.py:349
#: incidents/models.py:784
msgid "Incident report"
msgstr "Rapport d'incident"

#: incidents/admin.py:624 incidents/models.py:273 incidents/models.py:296
#: incidents/models.py:565
msgid "Incident reports"
msgstr "Rapports d'incidents"

#: incidents/apps.py:7
msgid "Incident notification"
msgstr "Notification d’incident"

#: incidents/decorators.py:39
msgid ""
"The user account does not have any linked entities. Contact the administrator"
msgstr ""

#: incidents/forms.py:223
msgid "Add details"
msgstr "Ajouter des précisions"

#: incidents/forms.py:247 incidents/forms.py:748 incidents/forms.py:757
msgid "Date format yyyy-mm-dd hh:mm"
msgstr "Format de date AAAA-MM-JJ HH:MM"

#: incidents/forms.py:314 incidents/models.py:485
msgid "Name of the Operator"
msgstr "Nom de l’opérateur"

#: incidents/forms.py:397
msgid ""
"Please include a reference (e.g., an identifier, internal reference, CERT "
"reference, etc.) to facilitate incident tracking."
msgstr ""
"Veuillez insérer une référence pour suivre facilement votre incident "
"(référence interne, référence CERT, etc.)"

#: incidents/forms.py:411
msgid ""
"Insert the file number of a criminal complaint that you have filed with the "
"police."
msgstr ""
"Insérer le numéro de dossier de la plainte déposée auprès de la police."

#: incidents/forms.py:489
msgid "Send notification to"
msgstr "Envoyer la notification à"

#: incidents/forms.py:530 incidents/forms.py:732
msgid "Select the incident time zone"
msgstr "Sélectionner la zone horaire de l’incident"

#: incidents/forms.py:543
msgid "Select date and time"
msgstr "Sélectionnez la date et l'heure"

#: incidents/forms.py:739
msgid "Incident notification date"
msgstr "Date de la notification incident"

#: incidents/forms.py:747
msgid "Incident detection date"
msgstr "Date de détection de l’incident"

#: incidents/forms.py:756
msgid "Incident start date"
msgstr "Date de début de l’incident"

#: incidents/globals.py:36
msgid "Closed"
msgstr "Clôturé"

#: incidents/globals.py:37
msgid "Ongoing"
msgstr "En cours"

#: incidents/globals.py:41 incidents/globals.py:49
msgid "Unsubmitted"
msgstr "Non remis"

#: incidents/globals.py:42 incidents/globals.py:50
msgid "Under review"
msgstr "En attente"

#: incidents/globals.py:43 incidents/globals.py:51
msgid "Passed"
msgstr "Réussi"

#: incidents/globals.py:44 incidents/globals.py:52
msgid "Failed"
msgstr "Échoué"

#: incidents/globals.py:45 incidents/globals.py:53
msgid "Submission overdue"
msgstr "Délai de soumission dépassé"

#: incidents/globals.py:54
msgid "Late submission"
msgstr "Soumission tardive"

#: incidents/models.py:28
msgid "Headline"
msgstr ""

#: incidents/models.py:47 incidents/models.py:78 incidents/models.py:117
#: incidents/models.py:167 incidents/models.py:207 incidents/models.py:253
msgid "Creator name"
msgstr "Nom du créateur"

#: incidents/models.py:67
msgid "Impact"
msgstr "Impact"

#: incidents/models.py:68 incidents/models.py:569 incidents/models.py:797
#: incidents/views.py:1027
msgid "Impacts"
msgstr "Impacts"

#: incidents/models.py:98
msgid "Step in notification form"
msgstr "Étape du formulaire de notification"

#: incidents/models.py:99
msgid "Steps in notification form"
msgstr "Étapes du formulaire de notification"

#: incidents/models.py:109
msgid "Question Type"
msgstr ""

#: incidents/models.py:113
msgid "Tooltip"
msgstr "Bulle d'aide"

#: incidents/models.py:148 incidents/models.py:239
msgid "Questions"
msgstr "Questions"

#: incidents/models.py:155 incidents/models.py:948 incidents/models.py:963
msgid "Answer"
msgstr "Réponse"

#: incidents/models.py:191
msgid "Question - predefined answers"
msgstr "Question – réponses prédéfinies"

#: incidents/models.py:192
msgid "Question - predefined answer"
msgstr "Question – réponse prédéfinie"

#: incidents/models.py:199
msgid "Subject"
msgstr "Objet"

#: incidents/models.py:202
msgid "Content"
msgstr "Contenu"

#: incidents/models.py:226 incidents/models.py:366
msgid "Emails"
msgstr "Courriels"

#: incidents/models.py:227 incidents/models.py:446
msgid "Email"
msgstr "Courriel"

#: incidents/models.py:237
msgid "Impacts disclosure required"
msgstr "Indication des impacts requise"

#: incidents/models.py:243
msgid "Submision email"
msgstr ""

#: incidents/models.py:303
msgid "Incident detection date required"
msgstr "Date de détection de l'incident requise"

#: incidents/models.py:308
msgid "Opening email"
msgstr "Courriel d'ouverture"

#: incidents/models.py:317
msgid "Closing email"
msgstr "Courriel de clôture"

#: incidents/models.py:326
msgid "Status update email"
msgstr "Courriel de changement de statut"

#: incidents/models.py:335
msgid "Incident notification workflows"
msgstr "Workflows de notification d’incidents"

#: incidents/models.py:336
msgid "Incident notification workflow"
msgstr "Workflow de notification d’incidents"

#: incidents/models.py:346 incidents/models.py:554
msgid "Workflow"
msgstr "Workflow"

#: incidents/models.py:352 incidents/models.py:915 incidents/models.py:931
msgid "Position"
msgstr "Position"

#: incidents/models.py:356
msgid "Deadline in hours"
msgstr "Délai avant échéance en heures"

#: incidents/models.py:359
msgid "Event triggering deadline"
msgstr "Événement déclencheur pour la date limite"

#: incidents/models.py:377 incidents/models.py:443
msgid "Report"
msgstr "Rapport"

#: incidents/models.py:378
msgid "Reports"
msgstr "Rapports"

#: incidents/models.py:438
msgid "Email subject"
msgstr "Objet du courriel"

#: incidents/models.py:449
msgid "Trigger event"
msgstr "Événement déclencheur"

#: incidents/models.py:456
msgid "Delay in hours"
msgstr "Délai en heures"

#: incidents/models.py:459
msgid "Reminder emails"
msgstr "Courriels de rappel"

#: incidents/models.py:460
msgid "Reminder email"
msgstr "Courriel de rappel"

#: incidents/models.py:475
msgid "Incident ID"
msgstr "Identifiant de l'incident"

#: incidents/models.py:506
msgid "Contact user"
msgstr "Point de contact"

#: incidents/models.py:513
msgid "Contact last name"
msgstr "Nom du contact"

#: incidents/models.py:516
msgid "Contact first name"
msgstr "Prénom du contact"

#: incidents/models.py:519
msgid "Contact job title"
msgstr "Intitulé de poste du contact"

#: incidents/models.py:521
msgid "Contact email"
msgstr "Courriel du contact"

#: incidents/models.py:523
msgid "Contact telephone"
msgstr "Téléphone du contact"

#: incidents/models.py:527
msgid "Technical last name"
msgstr "Nom du contact technique"

#: incidents/models.py:530
msgid "Technical first name"
msgstr "Prénom du contact technique"

#: incidents/models.py:533
msgid "Technical job title"
msgstr "Intitulé de poste du contact technique"

#: incidents/models.py:536
msgid "Technical email"
msgstr "Courriel du contact technique"

#: incidents/models.py:539
msgid "Technical telephone"
msgstr "Téléphone du contact technique"

#: incidents/models.py:543
msgid "Internal incident reference"
msgstr "Référence interne de l'incident"

#: incidents/models.py:546
msgid "Criminal complaint file number"
msgstr "Numéro de dossier de la plainte"

#: incidents/models.py:550
msgid "Impacted service"
msgstr "Service impacté"

#: incidents/models.py:562
msgid "Impacted sectors"
msgstr "Secteurs impactés"

#: incidents/models.py:573
msgid "Significant impact"
msgstr "Impact significatif"

#: incidents/models.py:589 incidents/models.py:789
msgid "Report status"
msgstr "Statut du rapport"

#: incidents/models.py:593
msgid "Incident status"
msgstr "Statut de l'incident"

#: incidents/models.py:771 incidents/models.py:778 incidents/models.py:803
msgid "Incident"
msgstr "Incident"

#: incidents/models.py:772 incidents/models.py:804
msgid "Incidents"
msgstr "Incidents"

#: incidents/models.py:800 incidents/views.py:1031
msgid "Comment"
msgstr "Commentaire"

#: incidents/models.py:888
msgid "Full username"
msgstr "Nom d'utilisateur complet"

#: incidents/models.py:890
msgid "Entity name"
msgstr ""

#: incidents/models.py:893 incidents/models.py:900 incidents/models.py:945
msgid "Incident report processed"
msgstr "Rapport d’incident traité"

#: incidents/models.py:906
msgid "Action performed"
msgstr "Action effectuée"

#: incidents/models.py:921
msgid "Question category options"
msgstr "Options de catégorie de question"

#: incidents/models.py:922
msgid "Question category option"
msgstr "Option de catégorie de question"

#: incidents/models.py:930
msgid "Mandatory"
msgstr "Obligatoire"

#: incidents/models.py:964
msgid "Answers"
msgstr "Réponses"

#: incidents/templatetags/custom_filters.py:43
msgid "The report has passed the review."
msgstr "Le rapport a été revu avec succès."

#: incidents/templatetags/custom_filters.py:45
msgid "The report has failed the review."
msgstr "La revue du rapport a échoué."

#: incidents/templatetags/custom_filters.py:47
#: incidents/templatetags/custom_filters.py:49
msgid "The report is currently under review."
msgstr "Le rapport est actuellement en cours de revue."

#: incidents/templatetags/custom_filters.py:51
msgid "The submission of the report is overdue."
msgstr "Le dépôt du rapport est en retard."

#: incidents/templatetags/custom_filters.py:53
msgid "The report has not been submitted yet."
msgstr "Le rapport n'a pas encore été soumis."

#: incidents/views.py:174
msgid "Missing data, incident report not created."
msgstr "Données manquantes, rapport d'incident non créé."

#: incidents/views.py:181 incidents/views.py:270
msgid "Workflow not found"
msgstr "Workflow non trouvé"

#: incidents/views.py:185 incidents/views.py:273 incidents/views.py:357
#: incidents/views.py:431 incidents/views.py:468 incidents/views.py:532
msgid "Incident not found"
msgstr "Incident non trouvé"

#: incidents/views.py:189 incidents/views.py:196 incidents/views.py:249
#: incidents/views.py:277 incidents/views.py:287 incidents/views.py:340
#: incidents/views.py:435 incidents/views.py:472 incidents/views.py:505
#: incidents/views.py:536
msgid "Forbidden"
msgstr "Interdit"

#: incidents/views.py:215 incidents/views.py:221 incidents/views.py:264
#: incidents/views.py:284 incidents/views.py:342 incidents/views.py:501
msgid "No incident report could be found."
msgstr "Aucun rapport d'incident n'a été trouvé."

#: incidents/views.py:479 incidents/views.py:511
msgid "An error occurred while generating the report."
msgstr "Une erreur s'est produite lors de la génération du rapport."

#: incidents/views.py:544
msgid "The incident has been deleted."
msgstr "L'incident a été supprimé."

#: incidents/views.py:546
msgid "The incident could not be deleted."
msgstr "L’incident ne peut être supprimé."

#: incidents/views.py:548
msgid "An error occurred while deleting the incident."
msgstr "Une erreur s'est produite lors de la suppression de l'incident."

#: incidents/views.py:563
msgid ""
"The daily limit of incident reports has been reached. Please try again "
"tomorrow."
msgstr ""
"Le nombre de rapports d'incidents journaliers a été atteint. Veuillez  "
"réessayer demain."

#: incidents/views.py:605
msgid "Contact"
msgstr "Contact"

#: incidents/views.py:606
msgid "Legal bases"
msgstr "Bases légales"

#: incidents/views.py:609
msgid "Detection date"
msgstr "Date de détection"

#: incidents/views.py:1019
msgid "Incident Timeline"
msgstr "Chronologie de l’incident"<|MERGE_RESOLUTION|>--- conflicted
+++ resolved
@@ -106,16 +106,10 @@
 
 #: governanceplatform/config.py:132 governanceplatform/config_dev.py:134
 msgid ""
-<<<<<<< HEAD
-"This website uses cookies and other similar technologies strictly "
-"necessary                 for its operation, without the use of personal "
-"data."
-=======
 "This website uses cookies and similar technologies essential for its "
 "operation.                 It does not process personal data. By clicking "
 "‘Accept’,                 you consent to the use of cookies. For more "
 "details, please see:"
->>>>>>> 951f0787
 msgstr ""
 
 #: governanceplatform/config.py:140 governanceplatform/config_dev.py:142
@@ -176,43 +170,24 @@
 msgid "Role"
 msgstr "Rôle"
 
-<<<<<<< HEAD
-#: governanceplatform/forms.py:97 governanceplatform/forms.py:171
-msgid "I accept and agree to the"
-msgstr ""
-
-#: governanceplatform/forms.py:98
-msgid "You must accept the Terms of Use to register."
-=======
 #: governanceplatform/forms.py:98 governanceplatform/forms.py:174
 msgid "I acknowledge and agree to the"
 msgstr "Je reconnais et j'accepte les"
 
 #: governanceplatform/forms.py:100
 msgid "Accepting the Terms of Use is required for registration."
->>>>>>> 951f0787
-msgstr ""
-
-<<<<<<< HEAD
-#: governanceplatform/forms.py:139
-=======
+msgstr ""
+
 #: governanceplatform/forms.py:142
->>>>>>> 951f0787
 #, python-format
 msgid ""
 "Default language translation (%(fallback_language_name)s) is missing. Please "
 "add it before saving."
 msgstr ""
 
-<<<<<<< HEAD
-#: governanceplatform/forms.py:162
-msgid "This {self.instance._meta.verbose_name.lower()} already exist."
-msgstr ""
-=======
 #: governanceplatform/forms.py:165
 msgid "This {self.instance._meta.verbose_name.lower()} already exists."
 msgstr "Ce {self.instance._meta.verbose_name.lower()} existe déjà."
->>>>>>> 951f0787
 
 #: governanceplatform/forms.py:186
 msgid "I agree that my personal data may be used for communication purposes."
@@ -295,17 +270,11 @@
 msgid "Acronym"
 msgstr "Acronyme"
 
-<<<<<<< HEAD
-#: governanceplatform/models.py:33
-msgid "Creator Name"
-msgstr ""
-=======
 #: governanceplatform/models.py:34 incidents/models.py:47
 #: incidents/models.py:78 incidents/models.py:117 incidents/models.py:167
 #: incidents/models.py:207 incidents/models.py:253
 msgid "Creator name"
 msgstr "Nom du créateur"
->>>>>>> 951f0787
 
 #: governanceplatform/models.py:42 incidents/models.py:55
 #: incidents/models.py:86 incidents/models.py:125 incidents/models.py:175
@@ -338,22 +307,6 @@
 msgid "Functionalities"
 msgstr "Fonctionnalités"
 
-<<<<<<< HEAD
-#: governanceplatform/models.py:133 governanceplatform/models.py:190
-#: governanceplatform/models.py:229
-msgid "name"
-msgstr ""
-
-#: governanceplatform/models.py:136 governanceplatform/models.py:202
-#: governanceplatform/models.py:241
-msgid "country"
-msgstr ""
-
-#: governanceplatform/models.py:140 governanceplatform/models.py:204
-#: governanceplatform/models.py:243
-msgid "address"
-msgstr ""
-=======
 #: governanceplatform/models.py:137 governanceplatform/models.py:203
 #: governanceplatform/models.py:242
 msgid "Country"
@@ -363,7 +316,6 @@
 #: governanceplatform/models.py:244
 msgid "Address"
 msgstr "Adresse"
->>>>>>> 951f0787
 
 #: governanceplatform/models.py:147 governanceplatform/models.py:322
 msgid "Email address"
@@ -377,28 +329,14 @@
 msgid "Types"
 msgstr "Types"
 
-<<<<<<< HEAD
-#: governanceplatform/models.py:161 governanceplatform/models.py:565
-msgid "Entity categories"
-msgstr ""
-
-#: governanceplatform/models.py:183 governanceplatform/models.py:432
-=======
 #: governanceplatform/models.py:184 governanceplatform/models.py:434
->>>>>>> 951f0787
 #: incidents/models.py:489
 msgid "Operator"
 msgstr "Opérateur"
 
-<<<<<<< HEAD
-#: governanceplatform/models.py:192 governanceplatform/models.py:231
-msgid "full name"
-msgstr ""
-=======
 #: governanceplatform/models.py:193 governanceplatform/models.py:232
 msgid "Full name"
 msgstr "Nom complet"
->>>>>>> 951f0787
 
 #: governanceplatform/models.py:196 governanceplatform/models.py:235
 msgid "Description"
@@ -441,17 +379,10 @@
 msgid "User"
 msgstr "Utilisateur"
 
-<<<<<<< HEAD
-#: governanceplatform/models.py:445 governanceplatform/models.py:474
-#: governanceplatform/models.py:504
-msgid "is administrator"
-msgstr ""
-=======
 #: governanceplatform/models.py:447 governanceplatform/models.py:476
 #: governanceplatform/models.py:506
 msgid "Is administrator"
 msgstr "Est administrateur"
->>>>>>> 951f0787
 
 #: governanceplatform/models.py:456
 msgid "Company User"
@@ -496,16 +427,10 @@
 msgid "Timestamp"
 msgstr "Horodatage"
 
-<<<<<<< HEAD
-#: governanceplatform/models.py:609 incidents/admin.py:88
-msgid "Action flag"
-msgstr ""
-=======
 #: governanceplatform/models.py:611 incidents/admin.py:87
 #: incidents/admin.py:142
 msgid "Activity"
 msgstr "Activité"
->>>>>>> 951f0787
 
 #: governanceplatform/models.py:612
 msgid "Object id"
@@ -519,19 +444,9 @@
 msgid "Additional information"
 msgstr ""
 
-<<<<<<< HEAD
-#: governanceplatform/models.py:619
-msgid "Script log entry"
-msgstr ""
-
-#: governanceplatform/models.py:620
-msgid "Script log entries"
-msgstr ""
-=======
 #: governanceplatform/models.py:621 governanceplatform/models.py:622
 msgid "Script execution logs"
 msgstr "Journal d’exécution de scripts"
->>>>>>> 951f0787
 
 #: governanceplatform/validators.py:16
 msgid "Your new password cannot be the same as your current password."
@@ -600,33 +515,14 @@
 msgid "Users"
 msgstr "Utilisateurs"
 
-<<<<<<< HEAD
-#: incidents/admin.py:143
-msgid "action flag"
-msgstr ""
-
-#: incidents/admin.py:237
-msgid "Question Option"
-msgstr ""
-=======
 #: incidents/admin.py:236 incidents/models.py:149 incidents/models.py:159
 msgid "Question"
 msgstr "Question"
->>>>>>> 951f0787
 
 #: incidents/admin.py:237 incidents/models.py:951
 msgid "Questionnaire"
 msgstr "Questionnaire"
 
-<<<<<<< HEAD
-#: incidents/admin.py:265
-msgid "predefined answer"
-msgstr ""
-
-#: incidents/admin.py:266
-msgid "predefined answers"
-msgstr ""
-=======
 #: incidents/admin.py:264
 msgid "Predefined answer"
 msgstr "Réponse prédéfinie"
@@ -634,7 +530,6 @@
 #: incidents/admin.py:265
 msgid "Predefined answers"
 msgstr "Réponses prédéfinies"
->>>>>>> 951f0787
 
 #: incidents/admin.py:400 incidents/admin.py:563 incidents/admin.py:645
 msgid "General"
@@ -644,15 +539,9 @@
 msgid "Supervision"
 msgstr "Supervision"
 
-<<<<<<< HEAD
-#: incidents/admin.py:508
-msgid "Email Type"
-msgstr ""
-=======
 #: incidents/admin.py:498
 msgid "Email type"
 msgstr "Type de courriel"
->>>>>>> 951f0787
 
 #: incidents/admin.py:570 incidents/admin.py:671
 msgid "Notification Email"
