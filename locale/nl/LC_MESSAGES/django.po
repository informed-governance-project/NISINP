--- conflicted
+++ resolved
@@ -106,16 +106,10 @@
 
 #: governanceplatform/config.py:132 governanceplatform/config_dev.py:134
 msgid ""
-<<<<<<< HEAD
-"This website uses cookies and other similar technologies strictly "
-"necessary                 for its operation, without the use of personal "
-"data."
-=======
 "This website uses cookies and similar technologies essential for its "
 "operation.                 It does not process personal data. By clicking "
 "‘Accept’,                 you consent to the use of cookies. For more "
 "details, please see:"
->>>>>>> 951f0787
 msgstr ""
 "Deze website maakt gebruik van cookies en soortgelijke technologieën die "
 "essentieel zijn voor de werking ervan, maar daarbij worden geen "
@@ -184,17 +178,6 @@
 msgid "Role"
 msgstr "Rol"
 
-<<<<<<< HEAD
-#: governanceplatform/forms.py:97 governanceplatform/forms.py:171
-msgid "I accept and agree to the"
-msgstr ""
-
-#: governanceplatform/forms.py:98
-msgid "You must accept the Terms of Use to register."
-msgstr ""
-
-#: governanceplatform/forms.py:139
-=======
 #: governanceplatform/forms.py:98 governanceplatform/forms.py:174
 msgid "I acknowledge and agree to the"
 msgstr "Ik erken en accepteer de"
@@ -204,7 +187,6 @@
 msgstr "Acceptatie van de gebruiksvoorwaarden is vereist voor de inschrijving."
 
 #: governanceplatform/forms.py:142
->>>>>>> 951f0787
 #, python-format
 msgid ""
 "Default language translation (%(fallback_language_name)s) is missing. Please "
@@ -213,17 +195,12 @@
 "De standaardtaalvertaling (%(fallback_language_name)s) ontbreekt. Voeg deze "
 "toe voordat u opslaat."
 
-<<<<<<< HEAD
-#: governanceplatform/forms.py:162
-msgid "This {self.instance._meta.verbose_name.lower()} already exist."
-=======
 #: governanceplatform/forms.py:165
 msgid "This {self.instance._meta.verbose_name.lower()} already exists."
 msgstr "Deze {self.instance._meta.verbose_name.lower()} bestaat al."
 
 #: governanceplatform/forms.py:186
 msgid "I agree that my personal data may be used for communication purposes."
->>>>>>> 951f0787
 msgstr ""
 
 #: governanceplatform/globals.py:12
@@ -231,31 +208,14 @@
 msgstr "Toevoeging"
 
 #: governanceplatform/globals.py:13
-<<<<<<< HEAD
-msgid "Change"
-msgstr ""
-=======
 msgid "Modification"
 msgstr "Wijziging"
->>>>>>> 951f0787
 
 #: governanceplatform/globals.py:14
 msgid "Deletion"
 msgstr "Verwijdering"
 
 #: governanceplatform/globals.py:16
-<<<<<<< HEAD
-msgid "Logged in"
-msgstr ""
-
-#: governanceplatform/globals.py:17
-msgid "Logged out"
-msgstr ""
-
-#: governanceplatform/globals.py:22
-msgid "Security Objective"
-msgstr ""
-=======
 msgid "Login"
 msgstr "Inloggen"
 
@@ -266,7 +226,6 @@
 #: governanceplatform/globals.py:21
 msgid "Security objective"
 msgstr "Beveiligingsdoelstelling"
->>>>>>> 951f0787
 
 #: governanceplatform/helpers.py:286
 #, python-brace-format
@@ -322,17 +281,11 @@
 msgid "Acronym"
 msgstr "Acroniem"
 
-<<<<<<< HEAD
-#: governanceplatform/models.py:33
-msgid "Creator Name"
-msgstr ""
-=======
 #: governanceplatform/models.py:34 incidents/models.py:47
 #: incidents/models.py:78 incidents/models.py:117 incidents/models.py:167
 #: incidents/models.py:207 incidents/models.py:253
 msgid "Creator name"
 msgstr "Naam van de maker"
->>>>>>> 951f0787
 
 #: governanceplatform/models.py:42 incidents/models.py:55
 #: incidents/models.py:86 incidents/models.py:125 incidents/models.py:175
@@ -365,22 +318,6 @@
 msgid "Functionalities"
 msgstr "Functies"
 
-<<<<<<< HEAD
-#: governanceplatform/models.py:133 governanceplatform/models.py:190
-#: governanceplatform/models.py:229
-msgid "name"
-msgstr ""
-
-#: governanceplatform/models.py:136 governanceplatform/models.py:202
-#: governanceplatform/models.py:241
-msgid "country"
-msgstr ""
-
-#: governanceplatform/models.py:140 governanceplatform/models.py:204
-#: governanceplatform/models.py:243
-msgid "address"
-msgstr ""
-=======
 #: governanceplatform/models.py:137 governanceplatform/models.py:203
 #: governanceplatform/models.py:242
 msgid "Country"
@@ -390,7 +327,6 @@
 #: governanceplatform/models.py:244
 msgid "Address"
 msgstr "Adres"
->>>>>>> 951f0787
 
 #: governanceplatform/models.py:147 governanceplatform/models.py:322
 msgid "Email address"
@@ -404,28 +340,14 @@
 msgid "Types"
 msgstr "Types"
 
-<<<<<<< HEAD
-#: governanceplatform/models.py:161 governanceplatform/models.py:565
-msgid "Entity categories"
-msgstr ""
-
-#: governanceplatform/models.py:183 governanceplatform/models.py:432
-=======
 #: governanceplatform/models.py:184 governanceplatform/models.py:434
->>>>>>> 951f0787
 #: incidents/models.py:489
 msgid "Operator"
 msgstr "Operator"
 
-<<<<<<< HEAD
-#: governanceplatform/models.py:192 governanceplatform/models.py:231
-msgid "full name"
-msgstr ""
-=======
 #: governanceplatform/models.py:193 governanceplatform/models.py:232
 msgid "Full name"
 msgstr "Volledige naam"
->>>>>>> 951f0787
 
 #: governanceplatform/models.py:196 governanceplatform/models.py:235
 msgid "Description"
@@ -467,17 +389,10 @@
 msgid "User"
 msgstr "Gebruiker"
 
-<<<<<<< HEAD
-#: governanceplatform/models.py:445 governanceplatform/models.py:474
-#: governanceplatform/models.py:504
-msgid "is administrator"
-msgstr ""
-=======
 #: governanceplatform/models.py:447 governanceplatform/models.py:476
 #: governanceplatform/models.py:506
 msgid "Is administrator"
 msgstr "Is administrator"
->>>>>>> 951f0787
 
 #: governanceplatform/models.py:456
 msgid "Company User"
@@ -522,16 +437,10 @@
 msgid "Timestamp"
 msgstr "Tijdstempel"
 
-<<<<<<< HEAD
-#: governanceplatform/models.py:609 incidents/admin.py:88
-msgid "Action flag"
-msgstr ""
-=======
 #: governanceplatform/models.py:611 incidents/admin.py:87
 #: incidents/admin.py:142
 msgid "Activity"
 msgstr "Activiteit"
->>>>>>> 951f0787
 
 #: governanceplatform/models.py:612
 msgid "Object id"
@@ -545,23 +454,6 @@
 msgid "Additional information"
 msgstr "Aanvullende informatie"
 
-<<<<<<< HEAD
-#: governanceplatform/models.py:619
-msgid "Script log entry"
-msgstr ""
-
-#: governanceplatform/models.py:620
-msgid "Script log entries"
-msgstr ""
-
-#: governanceplatform/validators.py:16
-msgid "Your new password cannot be the same as your current password."
-msgstr ""
-
-#: governanceplatform/validators.py:29
-msgid "You cannot reuse a previously used password."
-msgstr ""
-=======
 #: governanceplatform/models.py:621 governanceplatform/models.py:622
 msgid "Script execution logs"
 msgstr "Logbestanden van scriptuitvoering"
@@ -573,7 +465,6 @@
 #: governanceplatform/validators.py:29
 msgid "Reusing a previously used password is not permitted."
 msgstr "Hergebruik van een reeds gebruikt wachtwoord is niet toegestaan."
->>>>>>> 951f0787
 
 #: governanceplatform/validators.py:34
 msgid "Your password must not match any previously used passwords."
@@ -596,10 +487,6 @@
 msgstr ""
 "Hallo {username}! Klik hier om uw account te activeren: {activation_link}"
 
-<<<<<<< HEAD
-#: incidents/admin.py:143
-msgid "action flag"
-=======
 #: governanceplatform/views.py:117
 msgid "An activation email has been sent."
 msgstr "Er is een activeringsmail verzonden."
@@ -623,22 +510,12 @@
 #: governanceplatform/views.py:212
 #, python-format
 msgid "Contact page from %(name)s"
->>>>>>> 951f0787
 msgstr ""
 
 #: governanceplatform/views.py:218
 msgid "Your message has been sent."
 msgstr ""
 
-<<<<<<< HEAD
-#: incidents/admin.py:265
-msgid "predefined answer"
-msgstr ""
-
-#: incidents/admin.py:266
-msgid "predefined answers"
-msgstr ""
-=======
 #: governanceplatform/views.py:223
 msgid "Invalid captcha"
 msgstr ""
@@ -662,7 +539,6 @@
 #: incidents/admin.py:265
 msgid "Predefined answers"
 msgstr "Vooraf gedefinieerde antwoorden"
->>>>>>> 951f0787
 
 #: incidents/admin.py:400 incidents/admin.py:563 incidents/admin.py:645
 msgid "General"
@@ -672,15 +548,9 @@
 msgid "Supervision"
 msgstr "Toezicht"
 
-<<<<<<< HEAD
-#: incidents/admin.py:508
-msgid "Email Type"
-msgstr ""
-=======
 #: incidents/admin.py:498
 msgid "Email type"
 msgstr "E-mailtype"
->>>>>>> 951f0787
 
 #: incidents/admin.py:570 incidents/admin.py:671
 msgid "Notification Email"
@@ -800,18 +670,8 @@
 msgstr ""
 
 #: incidents/models.py:28
-<<<<<<< HEAD
-msgid "Headline"
-msgstr ""
-
-#: incidents/models.py:47 incidents/models.py:78 incidents/models.py:117
-#: incidents/models.py:167 incidents/models.py:207 incidents/models.py:253
-msgid "Creator name"
-msgstr ""
-=======
 msgid "Title"
 msgstr "Titel"
->>>>>>> 951f0787
 
 #: incidents/models.py:67
 msgid "Impact"
@@ -875,13 +735,8 @@
 msgstr "Vermelding van de gevolgen is vereist"
 
 #: incidents/models.py:243
-<<<<<<< HEAD
-msgid "Submision email"
-msgstr ""
-=======
 msgid "Submission email"
 msgstr "E-mail voor indiening"
->>>>>>> 951f0787
 
 #: incidents/models.py:303
 msgid "Incident detection date required"
