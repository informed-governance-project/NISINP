# This file was generated from traductions BE import.xlsx
msgid ""
msgstr ""
"Project-Id-Version: \n"
"Report-Msgid-Bugs-To: \n"
"POT-Creation-Date: 2025-03-25 13:00+0100\n"
"PO-Revision-Date: 2025-02-25 13:29+0100\n"
"Last-Translator: \n"
"Language-Team: \n"
"Language: nl\n"
"MIME-Version: 1.0\n"
"Content-Type: text/plain; charset=UTF-8\n"
"Content-Transfer-Encoding: 8bit\n"
"Generated-By: xls-to-po 1.0\n"
"X-Generator: Poedit 3.5\n"

#: governanceplatform/admin.py:59 governanceplatform/context_processors.py:23
msgid "Settings"
msgstr "Instellingen"

#: governanceplatform/admin.py:302
msgid "Contact for company"
msgstr ""

#: governanceplatform/admin.py:303
msgid "Contacts for company"
msgstr ""

#: governanceplatform/admin.py:425 governanceplatform/admin.py:893
#: governanceplatform/models.py:64 governanceplatform/models.py:441
#: incidents/admin.py:347 incidents/admin.py:417 incidents/admin.py:675
#: incidents/forms.py:551 incidents/models.py:42 incidents/models.py:300
#: incidents/views.py:608
msgid "Sectors"
msgstr "Sectoren"

#: governanceplatform/admin.py:475 governanceplatform/admin.py:1017
#: governanceplatform/admin.py:1030
msgid "Contact information"
msgstr "Informatie aanspreekpunt"

#: governanceplatform/admin.py:486
msgid "Configuration information"
msgstr "Informatie over configuratie"

#: governanceplatform/admin.py:495 governanceplatform/models.py:161
#: governanceplatform/models.py:565
msgid "Entity categories"
msgstr ""

#: governanceplatform/admin.py:823
msgid "Reset 2FA"
msgstr "2FA resetten"

#: governanceplatform/admin.py:832 governanceplatform/models.py:223
#: governanceplatform/models.py:342 governanceplatform/models.py:532
#: incidents/models.py:580 incidents/views.py:607
msgid "Regulators"
msgstr "Bevoegde autoriteiten"

#: governanceplatform/admin.py:851 governanceplatform/models.py:313
#: governanceplatform/models.py:501 governanceplatform/models.py:579
msgid "Observer"
msgstr "Waarnemer"

#: governanceplatform/admin.py:870 governanceplatform/models.py:184
#: governanceplatform/models.py:337
msgid "Operators"
msgstr "Ondernemingen"

#: governanceplatform/admin.py:931
msgid "Roles"
msgstr "Rollen"

#: governanceplatform/admin.py:1428 governanceplatform/models.py:599
msgid "Observer regulation"
msgstr ""

#: governanceplatform/admin.py:1429 governanceplatform/models.py:600
msgid "Observer regulations"
msgstr ""

#: governanceplatform/admin.py:1436 governanceplatform/models.py:513
msgid "Observer user"
msgstr ""

#: governanceplatform/admin.py:1437 governanceplatform/models.py:514
msgid "Observer users"
msgstr ""

#: governanceplatform/config.py:99 governanceplatform/config_dev.py:101
msgid "Dutch"
msgstr ""

#: governanceplatform/config.py:123 governanceplatform/config_dev.py:125
msgid "Cookie Notice"
msgstr ""

#: governanceplatform/config.py:127 governanceplatform/config_dev.py:129
msgid "Essential"
msgstr ""

#: governanceplatform/config.py:129 governanceplatform/config_dev.py:131
msgid ""
"This website uses cookies and other similar technologies strictly "
"necessary                 for its operation, without the use of personal "
"data."
msgstr ""

#: governanceplatform/config.py:137 governanceplatform/config_dev.py:139
msgid "Cookie used to store user’s consent to the use of cookies."
msgstr ""

#: governanceplatform/config.py:139 governanceplatform/config_dev.py:141
msgid "The user’s cookie preferences."
msgstr ""

#: governanceplatform/config.py:140 governanceplatform/config_dev.py:142
msgid "6 months"
msgstr ""

#: governanceplatform/config.py:145 governanceplatform/config_dev.py:147
msgid "Cookie essential for maintaining user session options."
msgstr ""

#: governanceplatform/config.py:147 governanceplatform/config_dev.py:149
msgid "Session ID"
msgstr ""

#: governanceplatform/config.py:148 governanceplatform/config.py:156
#: governanceplatform/config_dev.py:150 governanceplatform/config_dev.py:158
msgid "15 minutes"
msgstr ""

#: governanceplatform/config.py:153 governanceplatform/config_dev.py:155
msgid "Cookie used to prevent Cross-Site Request Forgery (CSRF) attacks."
msgstr ""

#: governanceplatform/config.py:155 governanceplatform/config_dev.py:157
msgid "Token"
msgstr ""

#: governanceplatform/config.py:160 governanceplatform/config_dev.py:162
msgid "Cookie used to store user language preferences."
msgstr ""

#: governanceplatform/config.py:161 governanceplatform/config_dev.py:163
msgid "Language settings"
msgstr ""

#: governanceplatform/config.py:162 governanceplatform/config.py:168
#: governanceplatform/config_dev.py:164 governanceplatform/config_dev.py:170
msgid "Session"
msgstr ""

#: governanceplatform/config.py:166 governanceplatform/config_dev.py:168
msgid "Cookie used to store user theme preferences."
msgstr ""

#: governanceplatform/config.py:167 governanceplatform/config_dev.py:169
msgid "Dark/light theme settings"
msgstr ""

#: governanceplatform/forms.py:31
msgid "Role"
msgstr "Rol"

#: governanceplatform/forms.py:97 governanceplatform/forms.py:171
msgid "I accept and agree to the"
msgstr ""

#: governanceplatform/forms.py:98
msgid "You must accept the Terms of Use to register."
msgstr ""

#: governanceplatform/forms.py:139
#, python-format
msgid ""
"Default language translation (%(fallback_language_name)s) is missing. Please "
"add it before saving."
msgstr ""

#: governanceplatform/forms.py:162
msgid "This {self.instance._meta.verbose_name.lower()} already exist."
msgstr ""

#: governanceplatform/globals.py:12
msgid "Addition"
msgstr ""

#: governanceplatform/globals.py:13
msgid "Change"
msgstr ""

#: governanceplatform/globals.py:14
msgid "Deletion"
msgstr ""

#: governanceplatform/globals.py:16
msgid "Logged in"
msgstr ""

#: governanceplatform/globals.py:17
msgid "Logged out"
msgstr ""

#: governanceplatform/globals.py:22
msgid "Security Objective"
msgstr ""

#: governanceplatform/helpers.py:286
#, python-brace-format
msgid ""
"<strong>Modification and deletion actions are not allowed.</strong><br>- "
"This {object_name} is either in use.<br>- You are not its creator "
"({creator_name})"
msgstr ""

#: governanceplatform/managers.py:15
msgid "User must have an email address"
msgstr ""

#: governanceplatform/managers.py:28
msgid "Superuser must have is_staff=True."
msgstr "Superuser moet is_staff=True hebben."

#: governanceplatform/middleware.py:176
msgid "For security reasons, you will need to log in again to access it."
msgstr ""

#: governanceplatform/mixins.py:56
msgid "Save your changes before you leave the tab of the respective language."
msgstr ""

#: governanceplatform/models.py:19 governanceplatform/models.py:69
#: governanceplatform/models.py:87 governanceplatform/models.py:133
#: governanceplatform/models.py:190 governanceplatform/models.py:229
#: incidents/models.py:204 incidents/models.py:234 incidents/models.py:283
msgid "Name"
msgstr "Naam"

#: governanceplatform/models.py:26
msgid "Parent Sector"
msgstr "Bovenliggend"

#: governanceplatform/models.py:29 governanceplatform/models.py:73
#: governanceplatform/models.py:131
msgid "Acronym"
msgstr "Acroniem"

#: governanceplatform/models.py:33
msgid "Creator Name"
msgstr ""

#: governanceplatform/models.py:41 incidents/models.py:55
#: incidents/models.py:86 incidents/models.py:125 incidents/models.py:175
#: incidents/models.py:215 incidents/models.py:261
msgid "Creator"
msgstr ""

#: governanceplatform/models.py:63 governanceplatform/models.py:71
msgid "Sector"
msgstr "Sector"

#: governanceplatform/models.py:80
msgid "Service"
msgstr "Dienst"

#: governanceplatform/models.py:81
msgid "Services"
msgstr "Diensten"

#: governanceplatform/models.py:91 governanceplatform/models.py:116
msgid "Type"
msgstr ""

#: governanceplatform/models.py:109
msgid "Functionality"
msgstr "Functie"

#: governanceplatform/models.py:110 governanceplatform/models.py:120
#: governanceplatform/models.py:213 governanceplatform/models.py:255
msgid "Functionalities"
msgstr "Functies"

#: governanceplatform/models.py:133 governanceplatform/models.py:190
#: governanceplatform/models.py:229
msgid "name"
msgstr ""

#: governanceplatform/models.py:136 governanceplatform/models.py:202
#: governanceplatform/models.py:241
msgid "country"
msgstr ""

#: governanceplatform/models.py:140 governanceplatform/models.py:204
#: governanceplatform/models.py:243
msgid "address"
msgstr ""

#: governanceplatform/models.py:146 governanceplatform/models.py:321
msgid "Email address"
msgstr "mailadres"

#: governanceplatform/models.py:149 governanceplatform/models.py:332
msgid "Phone number"
msgstr "Telefoonnummer"

#: governanceplatform/models.py:157
msgid "Types"
msgstr ""

#: governanceplatform/models.py:161 governanceplatform/models.py:565
msgid "Entity categories"
msgstr ""

#: governanceplatform/models.py:183 governanceplatform/models.py:432
#: incidents/models.py:489
msgid "Operator"
msgstr "Onderneming"

#: governanceplatform/models.py:192 governanceplatform/models.py:231
msgid "full name"
msgstr ""

#: governanceplatform/models.py:195 governanceplatform/models.py:234
msgid "Description"
msgstr "beschrijving"

#: governanceplatform/models.py:206 governanceplatform/models.py:245
msgid "E-mail address for incident notification"
msgstr ""

#: governanceplatform/models.py:222 governanceplatform/models.py:471
#: incidents/admin.py:491 incidents/models.py:293 incidents/models.py:497
msgid "Regulator"
msgstr "Bevoegde autoriteit"

#: governanceplatform/models.py:251
msgid "Receives all incident notifications"
msgstr ""

#: governanceplatform/models.py:314 governanceplatform/models.py:347
msgid "Observers"
msgstr ""

#: governanceplatform/models.py:324
msgid "An account with this email address already exists."
msgstr "Er bestaat al een account met dit mailadres"

#: governanceplatform/models.py:351
msgid "Administrator"
msgstr "Administrator"

#: governanceplatform/models.py:354
msgid "Determines if the user can log in via the administration interface."
msgstr "Geeft aan of een gebruiker via de beheerinterface kan inloggen."

#: governanceplatform/models.py:437 governanceplatform/models.py:466
#: governanceplatform/models.py:496 incidents/models.py:883
msgid "User"
msgstr ""

#: governanceplatform/models.py:445 governanceplatform/models.py:474
#: governanceplatform/models.py:504
msgid "is administrator"
msgstr ""

#: governanceplatform/models.py:454
msgid "Company User"
msgstr ""

#: governanceplatform/models.py:455
msgid "Company Users"
msgstr ""

#: governanceplatform/models.py:484
msgid "Regulator user"
msgstr "Gebruiker van de regulator"

#: governanceplatform/models.py:485
msgid "Regulator users"
msgstr "Gebruikers van de regulator"

#: governanceplatform/models.py:525 governanceplatform/models.py:552
#: incidents/models.py:26 incidents/models.py:74 incidents/models.py:112
msgid "Label"
msgstr ""

#: governanceplatform/models.py:557
msgid "Code"
msgstr ""

#: governanceplatform/models.py:566
msgid "Entity category"
msgstr ""

#: governanceplatform/models.py:574 incidents/admin.py:368
#: incidents/models.py:38 incidents/models.py:288
msgid "Legal basis"
msgstr "Regulering"

#: governanceplatform/models.py:582
msgid "Incident rules"
msgstr ""

#: governanceplatform/models.py:608 incidents/models.py:787
#: incidents/models.py:886 incidents/models.py:955
msgid "Timestamp"
msgstr ""

#: governanceplatform/models.py:609 incidents/admin.py:88
msgid "Action flag"
msgstr ""

#: governanceplatform/models.py:610
msgid "Object id"
msgstr ""

#: governanceplatform/models.py:612
msgid "Object representation"
msgstr ""

#: governanceplatform/models.py:615
msgid "Additional information"
msgstr ""

#: governanceplatform/models.py:619
msgid "Script log entry"
msgstr ""

#: governanceplatform/models.py:620
msgid "Script log entries"
msgstr ""

#: governanceplatform/validators.py:16
msgid "Your new password cannot be the same as your current password."
msgstr ""

#: governanceplatform/validators.py:29
msgid "You cannot reuse a previously used password."
msgstr ""

#: governanceplatform/validators.py:34
msgid "Your password must not match any previously used passwords."
msgstr ""

#: governanceplatform/views.py:51
msgid "The account has been successfully saved."
msgstr "Het opslaan van de account is geslaagd."

#: incidents/admin.py:63
msgid "Users"
msgstr ""

#: incidents/admin.py:143
msgid "action flag"
msgstr ""

#: incidents/admin.py:238 incidents/models.py:949
msgid "Questionnaire"
msgstr ""

#: incidents/admin.py:265
msgid "predefined answer"
msgstr ""

#: incidents/admin.py:266
msgid "predefined answers"
msgstr ""

#: incidents/admin.py:401 incidents/admin.py:573 incidents/admin.py:655
msgid "General"
msgstr ""

#: incidents/admin.py:408 incidents/admin.py:665
msgid "Supervision"
msgstr ""

#: incidents/admin.py:508
msgid "Email Type"
msgstr ""

#: incidents/admin.py:580 incidents/admin.py:681
msgid "Notification Email"
msgstr ""

#: incidents/admin.py:611
#, python-brace-format
msgid ""
"<strong>Deletion forbidden</strong><br>- This {object_name} is either in use."
"<br>"
msgstr ""

#: incidents/admin.py:633 incidents/models.py:274 incidents/models.py:349
#: incidents/models.py:784
msgid "Incident report"
msgstr "Incidentverslag"

#: incidents/admin.py:634 incidents/models.py:273 incidents/models.py:296
#: incidents/models.py:565
msgid "Incident reports"
msgstr "Incidentverslagen"

#: incidents/decorators.py:39
msgid ""
"The user account does not have any linked entities. Contact the administrator"
msgstr ""

#: incidents/forms.py:223
msgid "Add details"
msgstr ""

#: incidents/forms.py:247 incidents/forms.py:746 incidents/forms.py:754
msgid "Date format yyyy-mm-dd hh:mm"
msgstr "Datumnotatie JJJJ-MM-DD UU:MM"

#: incidents/forms.py:314 incidents/models.py:485
msgid "Name of the Operator"
msgstr "Bedrijfsnaam"

#: incidents/forms.py:397
msgid ""
"Please include a reference (e.g., an identifier, internal reference, CERT "
"reference, etc.) to facilitate incident tracking."
msgstr ""
"Voeg een verwijzing in om uw incident makkelijker terug te vinden en te "
"volgen (bijv. identificatiecode, interne verwijzing, CERT-verwijzing, enz.)."

#: incidents/forms.py:411
msgid ""
"Insert the file number of a criminal complaint that you have filed with the "
"police."
msgstr "Voeg uw aangifte bij de politie toe"

#: incidents/forms.py:489
msgid "Send notification to"
msgstr ""

#: incidents/forms.py:530 incidents/forms.py:732
msgid "Select the incident time zone"
msgstr ""

#: incidents/forms.py:543
msgid "Select date and time"
msgstr ""

#: incidents/globals.py:36
msgid "Closed"
msgstr "Afgesloten"

#: incidents/globals.py:37
msgid "Ongoing"
msgstr "In behandeling"

#: incidents/globals.py:41 incidents/globals.py:49
msgid "Unsubmitted"
msgstr "Niet voorgelegd"

#: incidents/globals.py:42 incidents/globals.py:50
msgid "Under review"
msgstr "Voorgelegd maar onderzoek nog niet afgerond"

#: incidents/globals.py:43 incidents/globals.py:51
msgid "Passed"
msgstr "Na onderzoek aanvaard"

#: incidents/globals.py:44 incidents/globals.py:52
msgid "Failed"
msgstr "Na onderzoek geweigerd"

#: incidents/globals.py:45 incidents/globals.py:53
msgid "Submission overdue"
msgstr "Niet voorgelegd en deadline verstreken"

#: incidents/globals.py:54
msgid "Late submission"
msgstr ""

#: incidents/models.py:28
msgid "Headline"
msgstr ""

#: incidents/models.py:47 incidents/models.py:78 incidents/models.py:117
#: incidents/models.py:167 incidents/models.py:207 incidents/models.py:253
msgid "Creator name"
msgstr ""

#: incidents/models.py:67
msgid "Impact"
msgstr ""

#: incidents/models.py:68 incidents/models.py:569 incidents/models.py:797
#: incidents/views.py:1027
msgid "Impacts"
msgstr "Gevolgen"

#: incidents/models.py:98
msgid "Step in notification form"
msgstr "Categorie van vragen"

#: incidents/models.py:99
msgid "Steps in notification form"
msgstr "Categorieën van vragen"

#: incidents/models.py:109
msgid "Question Type"
msgstr ""

#: incidents/models.py:113
msgid "Tooltip"
msgstr ""

#: incidents/models.py:148 incidents/models.py:239
msgid "Questions"
msgstr ""

#: incidents/models.py:155 incidents/models.py:946 incidents/models.py:961
msgid "Answer"
msgstr ""

#: incidents/models.py:191
msgid "Question - predefined answers"
msgstr ""

#: incidents/models.py:192
msgid "Question - predefined answer"
msgstr ""

#: incidents/models.py:199
msgid "Subject"
msgstr ""

#: incidents/models.py:202
msgid "Content"
msgstr "Inhoud"

#: incidents/models.py:226 incidents/models.py:366
msgid "Emails"
msgstr ""

#: incidents/models.py:227 incidents/models.py:446
msgid "Email"
msgstr "E-mail"

#: incidents/models.py:237
msgid "Impacts disclosure required"
msgstr "De gevolgen zijn vereist"

#: incidents/models.py:243
msgid "Submision email"
msgstr ""

#: incidents/models.py:303
msgid "Incident detection date required"
msgstr "De datum waarop het incident is ontdekt, is vereist"

#: incidents/models.py:308
msgid "Opening email"
msgstr ""

#: incidents/models.py:317
msgid "Closing email"
msgstr ""

#: incidents/models.py:326
msgid "Status update email"
msgstr ""

#: incidents/models.py:335
msgid "Incident notification workflows"
msgstr ""

#: incidents/models.py:336
msgid "Incident notification workflow"
msgstr ""

#: incidents/models.py:346 incidents/models.py:554
msgid "Workflow"
msgstr ""

#: incidents/models.py:352 incidents/models.py:913 incidents/models.py:929
msgid "Position"
msgstr ""

#: incidents/models.py:356
msgid "Deadline in hours"
msgstr ""

#: incidents/models.py:359
msgid "Event triggering deadline"
msgstr ""

#: incidents/models.py:377 incidents/models.py:443
msgid "Report"
msgstr ""

#: incidents/models.py:378
msgid "Reports"
msgstr ""

#: incidents/models.py:438
msgid "Email subject"
msgstr ""

#: incidents/models.py:449
msgid "Trigger event"
msgstr ""

#: incidents/models.py:456
msgid "Delay in hours"
msgstr ""

#: incidents/models.py:459
msgid "Reminder emails"
msgstr ""

#: incidents/models.py:460
msgid "Reminder email"
msgstr ""

#: incidents/models.py:475
msgid "Incident ID"
msgstr "Identificatiecode van het incident"

#: incidents/models.py:506
msgid "Contact user"
msgstr ""

<<<<<<< HEAD
#: incidents/models.py:466
msgid "contact last name"
msgstr ""

#: incidents/models.py:469
msgid "contact first name"
msgstr ""
=======
#: incidents/models.py:513
msgid "Contact last name"
msgstr "achternaam aanspreekpunt"

#: incidents/models.py:516
msgid "Contact first name"
msgstr "voornaam aanspreekpunt"
>>>>>>> a046ad72

#: incidents/models.py:519
msgid "Contact job title"
msgstr "titel aanspreekpunt"

#: incidents/models.py:521
msgid "Contact email"
msgstr "e-mail aanspreekpunt"

<<<<<<< HEAD
#: incidents/models.py:476
msgid "contact telephone"
msgstr ""

#: incidents/models.py:480
msgid "technical last name"
msgstr ""

#: incidents/models.py:483
msgid "technical first name"
msgstr ""
=======
#: incidents/models.py:523
msgid "Contact telephone"
msgstr "telefoon aanspreekpunt"

#: incidents/models.py:527
msgid "Technical last name"
msgstr "achternaam technisch aanspreekpunt"

#: incidents/models.py:530
msgid "Technical first name"
msgstr "voornaam technisch aanspreekpunt"
>>>>>>> a046ad72

#: incidents/models.py:533
msgid "Technical job title"
msgstr "titel technisch aanspreekpunt"

#: incidents/models.py:536
msgid "Technical email"
msgstr "e-mail technisch aanspreekpunt"

<<<<<<< HEAD
#: incidents/models.py:492
msgid "technical telephone"
msgstr ""
=======
#: incidents/models.py:539
msgid "Technical telephone"
msgstr "telefoon technisch aanspreekpunt"
>>>>>>> a046ad72

#: incidents/models.py:543
msgid "Internal incident reference"
msgstr "Verwijzing van het incident"

#: incidents/models.py:546
msgid "Criminal complaint file number"
msgstr ""

#: incidents/models.py:550
msgid "Impacted service"
msgstr ""

#: incidents/models.py:562
msgid "Impacted sectors"
msgstr "Getroffen sectoren"

#: incidents/models.py:573
msgid "Significant impact"
msgstr "Aanzienlijke impact"

#: incidents/models.py:589 incidents/models.py:789
msgid "Report status"
msgstr "Status herzien"

#: incidents/models.py:593
msgid "Incident status"
msgstr "Status incident"

#: incidents/models.py:771 incidents/models.py:778 incidents/models.py:803
msgid "Incident"
msgstr ""

#: incidents/models.py:772 incidents/models.py:804
msgid "Incidents"
msgstr ""

#: incidents/models.py:800 incidents/views.py:1031
msgid "Comment"
msgstr "Opmerking"

#: incidents/models.py:888
msgid "Full username"
msgstr ""

#: incidents/models.py:891 incidents/models.py:898 incidents/models.py:943
msgid "Incident report processed"
msgstr ""

#: incidents/models.py:904
msgid "Action performed"
msgstr ""

#: incidents/models.py:919
msgid "Question category options"
msgstr ""

#: incidents/models.py:920
msgid "Question category option"
msgstr ""

#: incidents/models.py:928
msgid "Mandatory"
msgstr "Verplicht"

#: incidents/models.py:962
msgid "Answers"
msgstr "Antwoorden"

#: incidents/templatetags/custom_filters.py:43
msgid "The report has passed the review"
msgstr ""

#: incidents/templatetags/custom_filters.py:45
msgid "The report has failed the review"
msgstr ""

#: incidents/templatetags/custom_filters.py:47
#: incidents/templatetags/custom_filters.py:49
msgid "The report is currently under review"
msgstr ""

#: incidents/templatetags/custom_filters.py:51
msgid "The submission of the report is overdue"
msgstr ""

#: incidents/templatetags/custom_filters.py:53
msgid "The report has not been submitted yet"
msgstr ""

#: incidents/views.py:174
msgid "Missing data, incident report not created"
msgstr "Data die ontbreken om het incidentverslag te maken"

#: incidents/views.py:181 incidents/views.py:270
msgid "Workflow not found"
msgstr "Workflow niet gevonden"

#: incidents/views.py:185 incidents/views.py:273 incidents/views.py:357
#: incidents/views.py:431 incidents/views.py:468 incidents/views.py:532
msgid "Incident not found"
msgstr "Incident niet gevonden"

#: incidents/views.py:189 incidents/views.py:196 incidents/views.py:249
#: incidents/views.py:277 incidents/views.py:287 incidents/views.py:340
#: incidents/views.py:435 incidents/views.py:472 incidents/views.py:505
#: incidents/views.py:536
msgid "Forbidden"
msgstr "Verboden"

#: incidents/views.py:215 incidents/views.py:221 incidents/views.py:264
#: incidents/views.py:284 incidents/views.py:342 incidents/views.py:501
msgid "No incident report could be found."
msgstr "Geen incidentverslag gevonden."

#: incidents/views.py:479 incidents/views.py:511
msgid "An error occurred while generating the report."
msgstr "Er is een fout opgetreden bij het genereren van het verslag."

#: incidents/views.py:544
msgid "The incident has been deleted."
msgstr "Het incident is verwijderd."

#: incidents/views.py:546
msgid "The incident could not be deleted."
msgstr "Het incident kon niet verwijderd worden."

#: incidents/views.py:548
msgid "An error occurred while deleting the incident."
msgstr "Er is een fout opgetreden bij het verwijderen van het incident."

#: incidents/views.py:563
msgid ""
"The daily limit of incident reports has been reached. Please try again "
"tomorrow."
msgstr ""
"De daglimiet voor incidentverslagen is bereikt. Probeer morgen nog eens, a.u."
"b."

#: incidents/views.py:605
msgid "Contact"
msgstr "Aanspreekpunt"

#: incidents/views.py:606
msgid "Legal bases"
msgstr "Voorschriften"

#: incidents/views.py:609
msgid "Detection date"
msgstr "Datum van ontdekking"

#: incidents/views.py:1019
msgid "Incident Timeline"
msgstr "Tijdlijn"<|MERGE_RESOLUTION|>--- conflicted
+++ resolved
@@ -727,23 +727,13 @@
 msgid "Contact user"
 msgstr ""
 
-<<<<<<< HEAD
-#: incidents/models.py:466
-msgid "contact last name"
-msgstr ""
-
-#: incidents/models.py:469
-msgid "contact first name"
-msgstr ""
-=======
 #: incidents/models.py:513
 msgid "Contact last name"
 msgstr "achternaam aanspreekpunt"
 
-#: incidents/models.py:516
+#: incidents/models.py:469
 msgid "Contact first name"
 msgstr "voornaam aanspreekpunt"
->>>>>>> a046ad72
 
 #: incidents/models.py:519
 msgid "Contact job title"
@@ -753,31 +743,17 @@
 msgid "Contact email"
 msgstr "e-mail aanspreekpunt"
 
-<<<<<<< HEAD
 #: incidents/models.py:476
-msgid "contact telephone"
-msgstr ""
-
-#: incidents/models.py:480
-msgid "technical last name"
-msgstr ""
-
-#: incidents/models.py:483
-msgid "technical first name"
-msgstr ""
-=======
-#: incidents/models.py:523
 msgid "Contact telephone"
 msgstr "telefoon aanspreekpunt"
 
-#: incidents/models.py:527
+#: incidents/models.py:480
 msgid "Technical last name"
 msgstr "achternaam technisch aanspreekpunt"
 
-#: incidents/models.py:530
+#: incidents/models.py:483
 msgid "Technical first name"
 msgstr "voornaam technisch aanspreekpunt"
->>>>>>> a046ad72
 
 #: incidents/models.py:533
 msgid "Technical job title"
@@ -787,15 +763,9 @@
 msgid "Technical email"
 msgstr "e-mail technisch aanspreekpunt"
 
-<<<<<<< HEAD
 #: incidents/models.py:492
-msgid "technical telephone"
-msgstr ""
-=======
-#: incidents/models.py:539
 msgid "Technical telephone"
 msgstr "telefoon technisch aanspreekpunt"
->>>>>>> a046ad72
 
 #: incidents/models.py:543
 msgid "Internal incident reference"
