--- conflicted
+++ resolved
@@ -849,11 +849,7 @@
 msgid "Contact last name"
 msgstr "Naam aanspreekpunt"
 
-<<<<<<< HEAD
-#: incidents/models.py:469
-=======
 #: incidents/models.py:522
->>>>>>> 351beda3
 msgid "Contact first name"
 msgstr "Voornaam aanspreekpunt"
 
@@ -865,17 +861,6 @@
 msgid "Contact email"
 msgstr "Mailadres van het aanspreekpunt"
 
-<<<<<<< HEAD
-#: incidents/models.py:476
-msgid "Contact telephone"
-msgstr "Telefoonnummer van het aanspreekpunt"
-
-#: incidents/models.py:480
-msgid "Technical last name"
-msgstr "Naam van het technisch aanspreekpunt"
-
-#: incidents/models.py:483
-=======
 #: incidents/models.py:529
 msgid "Contact telephone"
 msgstr "Telefoonnummer van het aanspreekpunt"
@@ -885,7 +870,6 @@
 msgstr "Naam van het technisch aanspreekpunt"
 
 #: incidents/models.py:536
->>>>>>> 351beda3
 msgid "Technical first name"
 msgstr "Voornaam van het technisch aanspreekpunt"
 
@@ -897,11 +881,7 @@
 msgid "Technical email"
 msgstr "Mailadres van het technisch aanspreekpunt"
 
-<<<<<<< HEAD
-#: incidents/models.py:492
-=======
 #: incidents/models.py:545
->>>>>>> 351beda3
 msgid "Technical telephone"
 msgstr "Telefoonnummer van het technisch aanspreekpunt"
 
