--- conflicted
+++ resolved
@@ -1,10 +1,6 @@
 [tool.poetry]
 name = "governanceplatform"
-<<<<<<< HEAD
 version = "0.5.1rc3"
-=======
-version = "0.5.5"
->>>>>>> 351beda3
 description = "Governance Platform - NISINP"
 authors = [
     "Cédric Bonhomme <cedric.bonhomme@nc3.lu>",
@@ -54,12 +50,8 @@
 whitenoise = "^6.9.0"
 schedule = "^1.2.2"
 django-simple-captcha = "^0.6.2"
-<<<<<<< HEAD
 celery = "^5.5.1"
 redis = "^5.2.1"
-=======
-pre-commit = "^4.2.0"
->>>>>>> 351beda3
 
 
 [tool.poetry.group.dev.dependencies]
