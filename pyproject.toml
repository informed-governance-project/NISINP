--- conflicted
+++ resolved
@@ -1,10 +1,6 @@
 [tool.poetry]
 name = "governanceplatform"
-<<<<<<< HEAD
-version = "0.5.7+reporting-rc1"
-=======
-version = "0.5.7-rc2"
->>>>>>> f90dff78
+version = "0.5.7+reporting-rc2"
 description = "Governance Platform - NISINP"
 authors = [
     "Cédric Bonhomme <cedric.bonhomme@nc3.lu>",
