--- conflicted
+++ resolved
@@ -19,11 +19,7 @@
 
 [tool.poetry.dependencies]
 python = "^3.10"
-<<<<<<< HEAD
-django = ">=5.0.8"
-=======
 django = "^5.0.8"
->>>>>>> 2e597c16
 psycopg2-binary = "^2.8.4"
 cryptography = "^42.0.2"
 django-cors-headers = "^4.3.1"
