function getCookie(name) {
    let cookieValue = null;
    if (document.cookie && document.cookie !== '') {
        const cookies = document.cookie.split(';');
        for (let i = 0; i < cookies.length; i++) {
            const cookie = cookies[i].trim();
            // Does this cookie string begin with the name we want?
            if (cookie.substring(0, name.length + 1) === (name + '=')) {
                cookieValue = decodeURIComponent(cookie.substring(name.length + 1));
                break;
            }
        }
    }
    return cookieValue;
}

function onChangeIncident(value, id) {
    const csrftoken = getCookie('csrftoken');
    let formdata = $(value).serialize();

    $.ajax({
        type: "POST",
        url: "incident/" + id,
        data: formdata,
        headers: {
            "X-CSRFToken": csrftoken
        },
        traditional: true,
        success: function (response) {
            let newReviewStatus = response.review_status;
            let incident_id = response.id;
            let $tdElement = $('#review_status_' + incident_id);
            let newClass = getReviewStatusClass(newReviewStatus);
            $tdElement.removeClass();
            $tdElement.addClass(newClass);
        },
        error: function (error) {
            console.log(error);
        }
    });
}

function onChangeWorkflowStatus(value,id,workflow_id) {
    const csrftoken = getCookie('csrftoken');

    let formdata = $(value).serialize();

    $.ajax({
        type: "POST",
        url: "incident/" + id + "?workflow_id=" + workflow_id,
        data: formdata,
        headers: {
            "X-CSRFToken": csrftoken
        },
        traditional: true,
        success: function (response) {
            let newReviewStatus = response.review_status;
            let workflow_id = response.id;
            let $tdElement = $('#workflow_review_status_' + workflow_id);
            let newClass = getReviewStatusClass(newReviewStatus);
            $tdElement.removeClass();
            $tdElement.addClass(newClass);
        },
        error: function (error) {
            console.log(error);
        }
    });
}

function getReviewStatusClass(reviewStatus) {
    switch (reviewStatus) {
        case "PASS":
            return "table-success";
        case "FAIL":
            return "table-danger";
        case "DELIV":
            return "table-info";
        case "OUT":
            return "table-secondary";
        default:
            return "";
    }
}


<<<<<<< HEAD
document.addEventListener("DOMContentLoaded", function() {
    Object.assign($.fn.DataTable.ext.oSort, {
        'mydate-asc': (a,b) => new Date(a) - new Date(b),
        'mydate-desc': (a,b) => new Date(b) - new Date(a)
    });

    let table = new DataTable('#incidents-table', {
        paging: false,
        searching: false,
        // order: [[0, 'mydate-desc']],
        columnDefs: [
            {
                targets: 0,
                type:'my-date'
            },
            {
                targets: 2,
                orderable: true,
                type:'string'
            },
            {
                targets: 7,
                orderable: false,
            },
            {
                targets: 8,
                orderable: false,
            },
            {
                targets: 9,
                orderable: false,
            },
        ]
    });
});
=======
  $('#incidents-table').DataTable( {
    paging: false,
    searching: false,
    order: [[0, 'dsc']],
    columnDefs: [
        {
            targets: 0,
            type:'date'
        },
        {
            targets: 2,
            orderable: true,
            type:'string'
        },
        {
            targets: 6,
            orderable: false,
        },
        {
            targets: 7,
            orderable: false,
        },
        {
            targets: 8,
            orderable: false,
        },
        {
            targets: 9,
            orderable: false,
        },
    ]
} );
>>>>>>> 3910b872
<|MERGE_RESOLUTION|>--- conflicted
+++ resolved
@@ -83,43 +83,6 @@
 }
 
 
-<<<<<<< HEAD
-document.addEventListener("DOMContentLoaded", function() {
-    Object.assign($.fn.DataTable.ext.oSort, {
-        'mydate-asc': (a,b) => new Date(a) - new Date(b),
-        'mydate-desc': (a,b) => new Date(b) - new Date(a)
-    });
-
-    let table = new DataTable('#incidents-table', {
-        paging: false,
-        searching: false,
-        // order: [[0, 'mydate-desc']],
-        columnDefs: [
-            {
-                targets: 0,
-                type:'my-date'
-            },
-            {
-                targets: 2,
-                orderable: true,
-                type:'string'
-            },
-            {
-                targets: 7,
-                orderable: false,
-            },
-            {
-                targets: 8,
-                orderable: false,
-            },
-            {
-                targets: 9,
-                orderable: false,
-            },
-        ]
-    });
-});
-=======
   $('#incidents-table').DataTable( {
     paging: false,
     searching: false,
@@ -151,5 +114,4 @@
             orderable: false,
         },
     ]
-} );
->>>>>>> 3910b872
+} );